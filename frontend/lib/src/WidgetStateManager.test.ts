--- conflicted
+++ resolved
@@ -677,13 +677,6 @@
     })
   })
 
-<<<<<<< HEAD
-  it("manages element state values", () => {
-    widgetMgr.setElementState("elementId", "elementStateValue")
-    expect(widgetMgr.getElementState("elementId")).toBe("elementStateValue")
-    widgetMgr.deleteElementState("elementId")
-    expect(widgetMgr.getElementState("elementId")).toBeUndefined()
-=======
   describe("manages element state values", () => {
     it("sets extra widget information properly", () => {
       widgetMgr.setElementState("id", "color", "red")
@@ -718,7 +711,6 @@
       widgetMgr.deleteElementState("id", "color")
       expect(widgetMgr.getElementState("id", "color")).toEqual(undefined)
     })
->>>>>>> e3a1588a
   })
 
   it("cleans up widget & element states on removeInactive", () => {
@@ -741,13 +733,8 @@
       fromUi: false,
     })
 
-<<<<<<< HEAD
-    widgetMgr.setElementState(elementId1, "elementState1")
-    widgetMgr.setElementState(elementId2, "elementState2")
-=======
     widgetMgr.setElementState(elementId1, "key1", "elementState1")
     widgetMgr.setElementState(elementId2, "key2", "elementState2")
->>>>>>> e3a1588a
 
     const activeIds = new Set([widgetId3, widgetId4, elementId2])
     widgetMgr.removeInactive(activeIds)
@@ -756,15 +743,10 @@
     expect(widgetMgr.getStringValue({ id: widgetId2 })).toBeUndefined()
     expect(widgetMgr.getStringValue({ id: widgetId3 })).toEqual("widgetState3")
     expect(widgetMgr.getStringValue({ id: widgetId4 })).toEqual("widgetState4")
-<<<<<<< HEAD
-    expect(widgetMgr.getElementState(elementId1)).toBeUndefined()
-    expect(widgetMgr.getElementState(elementId2)).toEqual("elementState2")
-=======
     expect(widgetMgr.getElementState(elementId1, "key1")).toBeUndefined()
     expect(widgetMgr.getElementState(elementId2, "key2")).toEqual(
       "elementState2"
     )
->>>>>>> e3a1588a
   })
 })
 
