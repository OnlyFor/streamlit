--- conflicted
+++ resolved
@@ -175,11 +175,6 @@
   // Internal state for each form we're managing.
   private readonly forms = new Map<string, FormState>()
 
-  // A dictionary that maps elementId -> element state value.
-  // This is used to store frontend-only state for elements.
-  // This state is not never sent to the server.
-  private readonly elementStates = new Map<string, any>()
-
   // External data about all forms.
   private formsData: FormsData
 
@@ -596,16 +591,9 @@
   public removeInactive(activeIds: Set<string>): void {
     this.widgetStates.removeInactive(activeIds)
     this.forms.forEach(form => form.widgetStates.removeInactive(activeIds))
-<<<<<<< HEAD
-
-    this.elementStates.forEach((value, key) => {
-      if (!activeIds.has(key)) {
-        this.deleteElementState(key)
-=======
     this.elementStates.forEach((_, elementId) => {
       if (!activeIds.has(elementId)) {
         this.deleteElementState(elementId)
->>>>>>> e3a1588a
       }
     })
   }
@@ -733,17 +721,6 @@
   }
 
   /**
-<<<<<<< HEAD
-   * Get the element state value for the given element ID, if it exists.
-   * This is a frontend-only state that is never sent to the server.
-   */
-  public getElementState(elementId: string): any {
-    return this.elementStates.get(elementId)
-  }
-
-  /**
-   * Sets the state of an element identified by its ID.
-=======
    * Get the element state value for the given element ID and key, if it exists.
    * This is a frontend-only state that is never sent to the server.
    */
@@ -753,26 +730,11 @@
 
   /**
    * Sets the state of an element identified by its ID and its key.
->>>>>>> e3a1588a
    * This is a frontend-only state that is never sent to the server.
    * It can be used to store element state to restore the state
    * of an element in situations where an element is removed and re-added.
    *
    * @param {string} elementId - The unique identifier of the element.
-<<<<<<< HEAD
-   * @param {any} value - The value to set for the element's state.
-   * @returns {void}
-   */
-  public setElementState(elementId: string, value: any): void {
-    this.elementStates.set(elementId, value)
-  }
-
-  /**
-   * Remove the element state associated with a given element ID.
-   */
-  public deleteElementState(elementId: string): void {
-    this.elementStates.delete(elementId)
-=======
    * @param {string} key - The key to set
    * @param {any} value - The value to set for the element's state.
    * @returns {void}
@@ -797,7 +759,6 @@
     } else {
       this.elementStates.delete(elementId)
     }
->>>>>>> e3a1588a
   }
 }
 
