--- conflicted
+++ resolved
@@ -80,29 +80,13 @@
   /**
    * Whether the area is currently focused.
    */
-  focused: boolean
+  const [focused, setFocused] = useState(false)
 
   /**
    * The value specified by the user via the UI. If the user didn't touch this
    * widget's UI, the default value is used.
    */
-<<<<<<< HEAD
   const [uiValue, setUiValue] = useState<string | null>(value)
-=======
-  value: string | null
-}
-
-class TextArea extends React.PureComponent<Props, State> {
-  private readonly formClearHelper = new FormClearHelper()
-
-  private readonly id: string
-
-  public state: State = {
-    dirty: false,
-    focused: false,
-    value: this.initialValue,
-  }
->>>>>>> 72b7cf2f
 
   useEffect(() => {
     if (value !== uiValue) {
@@ -118,15 +102,25 @@
   const { height, placeholder, formId } = element
   const style = { width }
 
-  // Show "Please enter" instructions if in a form & allowed, or not in form
-  const allowSubmitOnEnter =
-    widgetMgr.allowFormSubmitOnEnter(formId) || !isInForm({ formId })
+  // Show "Please enter" instructions if in a form & allowed, or not in form and state is dirty.
+  const allowEnterToSubmit = isInForm({ formId })
+    ? widgetMgr.allowFormEnterToSubmit(formId)
+    : dirty
+
+  // Hide input instructions for small widget sizes.
+  const shouldShowInstructions =
+    focused && width > theme.breakpoints.hideWidgetDetails
 
   const onBlur = useCallback((): void => {
     if (dirty) {
       setValueWithSource({ value: uiValue, fromUi: true })
     }
+    setFocused(false)
   }, [dirty, uiValue])
+
+  const onFocus = useCallback((): void => {
+    setFocused(true)
+  }, [])
 
   const onChange = useCallback(
     (e: React.ChangeEvent<HTMLTextAreaElement>): void => {
@@ -140,7 +134,6 @@
       setDirty(true)
       setUiValue(newValue)
 
-<<<<<<< HEAD
       // We immediately update its widgetValue on text changes in forms
       // see here for why: https://github.com/streamlit/streamlit/issues/7101
       // The widgetValue won't be passed to the Python script until the form
@@ -159,36 +152,22 @@
   const onKeyDown = useCallback(
     (e: React.KeyboardEvent<HTMLTextAreaElement>): void => {
       const { metaKey, ctrlKey } = e
-=======
-  private onBlur = (): void => {
-    if (this.state.dirty) {
-      this.commitWidgetValue({ fromUi: true })
-    }
-    this.setState({ focused: false })
-  }
-
-  private onFocus = (): void => this.setState({ focused: true })
-
-  private onChange = (e: React.ChangeEvent<HTMLTextAreaElement>): void => {
-    const { value } = e.target
-    const { element } = this.props
-    const { maxChars } = element
->>>>>>> 72b7cf2f
 
       if (isEnterKeyPressed(e) && (ctrlKey || metaKey) && dirty) {
         e.preventDefault()
 
-        if (dirty) {
-          setValueWithSource({ value: uiValue, fromUi: true })
-        }
-
-        if (widgetMgr.allowFormSubmitOnEnter(element.formId)) {
+        setValueWithSource({ value: uiValue, fromUi: true })
+
+        if (widgetMgr.allowFormEnterToSubmit(element.formId)) {
           widgetMgr.submitForm(element.formId, fragmentId)
         }
       }
     },
     [uiValue, element, widgetMgr, fragmentId]
   )
+
+  // Default minHeight is 95px, unless height set lower (can't be < 68px or 4.25rem)
+  const minHeight = height && height < 95 ? `${height}px` : "95px"
 
   return (
     <div className="stTextArea" data-testid="stTextArea" style={style}>
@@ -213,6 +192,7 @@
         value={uiValue ?? ""}
         placeholder={placeholder}
         onBlur={onBlur}
+        onFocus={onFocus}
         onChange={onChange}
         onKeyDown={onKeyDown}
         aria-label={element.label}
@@ -223,7 +203,7 @@
             style: {
               lineHeight: theme.lineHeights.inputWidget,
               height: height ? `${height}px` : "",
-              minHeight: "95px",
+              minHeight,
               resize: "vertical",
               "::placeholder": {
                 opacity: "0.7",
@@ -249,42 +229,31 @@
           },
         }}
       />
-      {/* Hide the "Please enter to apply" text in small widget sizes */}
-      {width > theme.breakpoints.hideWidgetDetails && (
+      {shouldShowInstructions && (
         <InputInstructions
           dirty={dirty}
           value={uiValue ?? ""}
           maxLength={element.maxChars}
           type={"multiline"}
           inForm={isInForm({ formId })}
-          allowSubmitOnEnter={allowSubmitOnEnter}
+          allowEnterToSubmit={allowEnterToSubmit}
         />
       )}
     </div>
   )
 }
 
-<<<<<<< HEAD
 function getStateFromWidgetMgr(
   widgetMgr: WidgetStateManager,
   element: TextAreaProto
 ): string | null {
   return widgetMgr.getStringValue(element) ?? null
 }
-=======
-  private onKeyDown = (e: React.KeyboardEvent<HTMLTextAreaElement>): void => {
-    const { metaKey, ctrlKey } = e
-    const { dirty } = this.state
-    const { element, widgetMgr, fragmentId } = this.props
-    const { formId } = element
-    const allowFormEnterToSubmit = widgetMgr.allowFormEnterToSubmit(formId)
->>>>>>> 72b7cf2f
 
 function getDefaultStateFromProto(element: TextAreaProto): string | null {
   return element.default ?? null
 }
 
-<<<<<<< HEAD
 function getCurrStateFromProto(element: TextAreaProto): string | null {
   return element.value ?? null
 }
@@ -302,36 +271,12 @@
     fragmentId
   )
 }
-=======
-      this.commitWidgetValue({ fromUi: true })
-      if (allowFormEnterToSubmit) {
-        widgetMgr.submitForm(formId, fragmentId)
-      }
-    }
-  }
-
-  public render(): React.ReactNode {
-    const { element, disabled, width, widgetMgr, theme } = this.props
-    const { dirty, focused, value } = this.state
-    const style = { width }
-    const { height, placeholder, formId } = element
-
-    // Show "Please enter" instructions if in a form & allowed, or not in form and state is dirty.
-    const allowEnterToSubmit = isInForm({ formId })
-      ? widgetMgr.allowFormEnterToSubmit(formId)
-      : dirty
-
-    // Hide input instructions for small widget sizes.
-    const shouldShowInstructions =
-      focused && width > theme.breakpoints.hideWidgetDetails
->>>>>>> 72b7cf2f
 
 function isEnterKeyPressed(
   event: React.KeyboardEvent<HTMLTextAreaElement>
 ): boolean {
   const { keyCode, key } = event
 
-<<<<<<< HEAD
   // Using keyCode as well due to some different behaviors on Windows
   // https://bugs.chromium.org/p/chromium/issues/detail?id=79407
   return (
@@ -339,84 +284,6 @@
     // Do not send the sentence being composed when Enter is typed into the IME.
     !(event.nativeEvent?.isComposing === true)
   )
-=======
-    // Default minHeight is 95px, unless height set lower (can't be < 68px or 4.25rem)
-    const minHeight = height && height < 95 ? `${height}px` : "95px"
-
-    return (
-      <div className="stTextArea" data-testid="stTextArea" style={style}>
-        <WidgetLabel
-          label={element.label}
-          disabled={disabled}
-          labelVisibility={labelVisibilityProtoValueToEnum(
-            element.labelVisibility?.value
-          )}
-          htmlFor={this.id}
-        >
-          {element.help && (
-            <StyledWidgetLabelHelp>
-              <TooltipIcon
-                content={element.help}
-                placement={Placement.TOP_RIGHT}
-              />
-            </StyledWidgetLabelHelp>
-          )}
-        </WidgetLabel>
-        <UITextArea
-          value={value ?? ""}
-          placeholder={placeholder}
-          onBlur={this.onBlur}
-          onFocus={this.onFocus}
-          onChange={this.onChange}
-          onKeyDown={this.onKeyDown}
-          aria-label={element.label}
-          disabled={disabled}
-          id={this.id}
-          overrides={{
-            Input: {
-              style: {
-                lineHeight: theme.lineHeights.inputWidget,
-                height: height ? `${height}px` : "",
-                minHeight,
-                resize: "vertical",
-                "::placeholder": {
-                  opacity: "0.7",
-                },
-                // Baseweb requires long-hand props, short-hand leads to weird bugs & warnings.
-                paddingRight: theme.spacing.lg,
-                paddingLeft: theme.spacing.lg,
-                paddingBottom: theme.spacing.lg,
-                paddingTop: theme.spacing.lg,
-              },
-            },
-            Root: {
-              props: {
-                "data-testid": "stTextAreaRootElement",
-              },
-              style: {
-                // Baseweb requires long-hand props, short-hand leads to weird bugs & warnings.
-                borderLeftWidth: theme.sizes.borderWidth,
-                borderRightWidth: theme.sizes.borderWidth,
-                borderTopWidth: theme.sizes.borderWidth,
-                borderBottomWidth: theme.sizes.borderWidth,
-              },
-            },
-          }}
-        />
-        {shouldShowInstructions && (
-          <InputInstructions
-            dirty={dirty}
-            value={value ?? ""}
-            maxLength={element.maxChars}
-            type={"multiline"}
-            inForm={isInForm({ formId })}
-            allowEnterToSubmit={allowEnterToSubmit}
-          />
-        )}
-      </div>
-    )
-  }
->>>>>>> 72b7cf2f
 }
 
 export default memo(TextArea)