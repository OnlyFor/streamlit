--- conflicted
+++ resolved
@@ -23,6 +23,7 @@
   useRef,
 } from "react"
 
+import classNames from "classnames"
 import { useTheme } from "@emotion/react"
 
 import { LibContext } from "@streamlit/lib/src/components/core/LibContext"
@@ -345,13 +346,11 @@
       <StyledVerticalBlockWrapper ref={wrapperElement}>
         <StyledVerticalBlock
           width={width}
-<<<<<<< HEAD
+          className={classNames(
+            "stVerticalBlock",
+            convertKeyToClassName(userKey ?? "")
+          )}
           data-testid="stVerticalBlock"
-          className={userKey ? convertKeyToClassName(userKey) : undefined}
-=======
-          className="stVerticalBlock"
-          data-testid="stVerticalBlock"
->>>>>>> 92c4b19a
         >
           <ChildRenderer {...propsWithNewWidth} />
         </StyledVerticalBlock>
