/**
 * Copyright (c) Streamlit Inc. (2018-2022) Snowflake Inc. (2022-2024)
 *
 * Licensed under the Apache License, Version 2.0 (the "License");
 * you may not use this file except in compliance with the License.
 * You may obtain a copy of the License at
 *
 *     http://www.apache.org/licenses/LICENSE-2.0
 *
 * Unless required by applicable law or agreed to in writing, software
 * distributed under the License is distributed on an "AS IS" BASIS,
 * WITHOUT WARRANTIES OR CONDITIONS OF ANY KIND, either express or implied.
 * See the License for the specific language governing permissions and
 * limitations under the License.
 */

// These imports are each exported specifically in order to minimize public apis.
export { AppRoot, BlockNode, ElementNode } from "./AppNode"
export {
  IS_DEV_ENV,
  RERUN_PROMPT_MODAL_DIALOG,
  WEBSOCKET_PORT_DEV,
} from "./baseconsts"
export { default as VerticalBlock } from "./components/core/Block"
export type { BlockPropsWithoutWidth } from "./components/core/Block"
export { default as ElementNodeRenderer } from "./components/core/Block/ElementNodeRenderer"
export type { ElementNodeRendererProps } from "./components/core/Block/ElementNodeRenderer"
export { default as IsDialogContext } from "./components/core/IsDialogContext"
export { default as IsSidebarContext } from "./components/core/IsSidebarContext"
export { LibContext } from "./components/core/LibContext"
export type { LibConfig, LibContextProps } from "./components/core/LibContext"
export { default as ThemeProvider } from "./components/core/ThemeProvider"
export { default as AlertElement } from "./components/elements/AlertElement"
export { handleFavicon } from "./components/elements/Favicon"
export { default as TextElement } from "./components/elements/TextElement"
export {
  default as BaseButton,
  BaseButtonKind,
} from "./components/shared/BaseButton"
export { default as BaseColorPicker } from "./components/shared/BaseColorPicker"
export { default as UISelectbox } from "./components/shared/Dropdown/Selectbox"
export { EmojiIcon, default as Icon } from "./components/shared/Icon"
export {
  default as Modal,
  ModalBody,
  ModalButton,
  ModalFooter,
  ModalHeader,
} from "./components/shared/Modal"
export { default as StreamlitMarkdown } from "./components/shared/StreamlitMarkdown"
export { Small } from "./components/shared/TextElements"
export { Placement, default as Tooltip } from "./components/shared/Tooltip"
export { ComponentRegistry } from "./components/widgets/CustomComponent"
export { Quiver } from "./dataframes/Quiver"
export { FileUploadClient } from "./FileUploadClient"
export { ForwardMsgCache } from "./ForwardMessageCache"
export { default as useScrollToBottom } from "./hooks/useScrollToBottom"
export { default as HostCommunicationManager } from "./hostComm"
export { HOST_COMM_VERSION } from "./hostComm/HostCommunicationManager"
export type {
  AppConfig,
  DeployedAppMetadata,
  IGuestToHostMessage,
  IHostConfigResponse,
  IMenuItem,
  IToolbarItem,
} from "./hostComm/types"
export {
  mockEndpoints,
  mockSessionInfo,
  mockSessionInfoProps,
} from "./mocks/mocks"
export { mockTheme } from "./mocks/mockTheme"
export { PerformanceEvents } from "./profiler/PerformanceEvents"
export * from "./proto"
export { RootStyleProvider } from "./RootStyleProvider"
export { ScriptRunState } from "./ScriptRunState"
export { SessionInfo } from "./SessionInfo"
export type { JWTHeader, StreamlitEndpoints } from "./StreamlitEndpoints"
export { mockWindowLocation, render } from "./test_util"
export {
  AUTO_THEME_NAME,
  CUSTOM_THEME_NAME,
  baseTheme,
  createAutoTheme,
  createPresetThemes,
  createTheme,
  darkTheme,
  getCachedTheme,
  getDefaultTheme,
  getHostSpecifiedTheme,
  globalStyles,
  hasLightBackgroundColor,
  isPresetTheme,
  lightTheme,
  removeCachedTheme,
  setCachedTheme,
  toExportedTheme,
  toThemeInput,
} from "./theme"
export type { EmotionTheme, PresetThemeName, ThemeConfig } from "./theme"
export { default as emotionLightTheme } from "./theme/emotionLightTheme"
export { fonts, spacing } from "./theme/primitives"
export { ensureError } from "./util/ErrorHandling"
export { useIsOverflowing } from "./util/Hooks"
export { logAlways, logError, logMessage, logWarning } from "./util/log"
export { default as Resolver } from "./util/Resolver"
export { LocalStore, localStorageAvailable } from "./util/storageUtils"
export { Timer } from "./util/Timer"
export { buildHttpUri, buildWsUri, getPossibleBaseUris } from "./util/UriUtil"
export type { BaseUriParts } from "./util/UriUtil"
export {
  extractPageNameFromPathName,
  generateUID,
  getCookie,
<<<<<<< HEAD
  getElementID,
=======
  getElementId,
>>>>>>> fbe27d64
  getEmbeddingIdClassName,
  getIFrameEnclosingApp,
  hashString,
  isColoredLineDisplayed,
  isDarkThemeInQueryParams,
  isEmbed,
  isInChildFrame,
  isLightThemeInQueryParams,
  isPaddingDisplayed,
  isScrollingHidden,
  isToolbarDisplayed,
  makeElementWithInfoText,
  notUndefined,
  setCookie,
} from "./util/utils"
export { WidgetStateManager, createFormsData } from "./WidgetStateManager"
export type { FormsData } from "./WidgetStateManager"<|MERGE_RESOLUTION|>--- conflicted
+++ resolved
@@ -113,11 +113,7 @@
   extractPageNameFromPathName,
   generateUID,
   getCookie,
-<<<<<<< HEAD
-  getElementID,
-=======
   getElementId,
->>>>>>> fbe27d64
   getEmbeddingIdClassName,
   getIFrameEnclosingApp,
   hashString,
