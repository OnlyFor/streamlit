/**
 * Copyright (c) Streamlit Inc. (2018-2022) Snowflake Inc. (2022-2024)
 *
 * Licensed under the Apache License, Version 2.0 (the "License");
 * you may not use this file except in compliance with the License.
 * You may obtain a copy of the License at
 *
 *     http://www.apache.org/licenses/LICENSE-2.0
 *
 * Unless required by applicable law or agreed to in writing, software
 * distributed under the License is distributed on an "AS IS" BASIS,
 * WITHOUT WARRANTIES OR CONDITIONS OF ANY KIND, either express or implied.
 * See the License for the specific language governing permissions and
 * limitations under the License.
 */

import styled from "@emotion/styled"
import { transparentize } from "color2k"

import { StyledMaterialIcon } from "@streamlit/lib/src/components/shared/Icon/Material/styled-components"
import {
  getWrappedHeadersStyle,
  hasLightBackgroundColor,
} from "@streamlit/lib/src/theme/utils"

// Check for custom text color & handle colors in SidebarNav accordingly
const conditionalCustomColor = (
  theme: any,
  customThemeColor: string,
  defaultThemeColor: string
): string => {
  let customTextColor = theme.colors.bodyText !== theme.colors.gray10

  if (hasLightBackgroundColor(theme)) {
    customTextColor = theme.colors.bodyText !== theme.colors.gray85
  }

  return customTextColor ? customThemeColor : defaultThemeColor
}

export interface StyledSidebarProps {
  isCollapsed: boolean
  adjustTop: boolean
  sidebarWidth: string
}

export const StyledSidebar = styled.section<StyledSidebarProps>(
  ({ theme, isCollapsed, adjustTop, sidebarWidth }) => {
    const minWidth = isCollapsed ? 0 : Math.min(244, window.innerWidth)
    const maxWidth = isCollapsed ? 0 : Math.min(550, window.innerWidth * 0.9)

    return {
      // Nudge the sidebar by 2px so the header decoration doesn't go below it
      position: "relative",
      top: adjustTop ? "2px" : "0px",
      backgroundColor: theme.colors.bgColor,
      zIndex: theme.zIndices.header + 1,

      minWidth,
      maxWidth,
      transform: isCollapsed ? `translateX(-${sidebarWidth}px)` : "none",
      transition: "transform 300ms, min-width 300ms, max-width 300ms",

      "&:focus": {
        outline: "none",
      },

      [`@media (max-width: ${theme.breakpoints.md})`]: {
        boxShadow: `-2rem 0 2rem 2rem ${
          isCollapsed ? "transparent" : "#00000029"
        }`,
      },

      [`@media print`]: {
        display: isCollapsed ? "none" : "initial",
        // set to auto, otherwise the sidebar does not take up the whole page
        height: "auto !important",
        // set maxHeight to little bit less than 100%, otherwise the sidebar might start a mostly blank page
        maxHeight: "99%",
        // on Chrome, sth. adds a box-shadow in printing mode which looks weird
        boxShadow: "none",
      },
    }
  }
)

export const StyledSidebarNavContainer = styled.div(() => ({
  position: "relative",
}))

export interface StyledSidebarNavItemsProps {
  isExpanded: boolean
  hasSidebarElements: boolean
}

export const StyledSidebarNavItems = styled.ul<StyledSidebarNavItemsProps>(
  ({ isExpanded, hasSidebarElements }) => {
    return {
      maxHeight: isExpanded ? "none" : "30vh",
      listStyle: "none",
      overflow:
        isExpanded && hasSidebarElements ? ["auto", "overlay"] : "hidden",
      margin: 0,
      paddingBottom: "0.125rem",
    }
  }
)

export const StyledSidebarNavLinkContainer = styled.div(() => ({
  display: "flex",
  flexDirection: "column",
}))

export interface StyledSidebarNavLinkProps {
  isActive: boolean
}

export const StyledSidebarNavLink = styled.a<StyledSidebarNavLinkProps>(
  ({ isActive, theme }) => {
    const color = conditionalCustomColor(
      theme,
      theme.colors.bodyText,
      theme.colors.navTextColor
    )
    const svgColor = conditionalCustomColor(
      theme,
      theme.colors.fadedText60,
      theme.colors.navIconColor
    )
    const activeSvgColor = conditionalCustomColor(
      theme,
      theme.colors.bodyText,
      theme.colors.navActiveTextColor
    )

    const defaultPageLinkStyles = {
      textDecoration: "none",
      fontWeight: isActive ? 600 : 400,
    }

    return {
      ...defaultPageLinkStyles,
      display: "flex",
      flexDirection: "row",
      alignItems: "center",
      gap: theme.spacing.sm,
      borderRadius: theme.radii.lg,
      paddingLeft: theme.spacing.sm,
      paddingRight: theme.spacing.sm,
      marginLeft: theme.spacing.twoXL,
      marginRight: theme.spacing.twoXL,
      marginTop: theme.spacing.threeXS,
      marginBottom: theme.spacing.threeXS,
      lineHeight: theme.lineHeights.menuItem,

      color,
      backgroundColor: isActive ? theme.colors.darkenedBgMix25 : "transparent",

      [StyledMaterialIcon as any]: {
        color: isActive ? activeSvgColor : svgColor,
        fontWeight: isActive ? 600 : 400,
      },

      "&:hover": {
        backgroundColor: transparentize(theme.colors.darkenedBgMix25, 0.1),
      },

      "&:active,&:visited,&:hover": {
        ...defaultPageLinkStyles,
      },

      "&:focus": {
        outline: "none",
      },

      "&:focus-visible": {
        backgroundColor: theme.colors.darkenedBgMix15,
      },

      [`@media print`]: {
        paddingLeft: theme.spacing.none,
      },
    }
  }
)

export const StyledSidebarLinkText = styled.span<StyledSidebarNavLinkProps>(
  ({ isActive, theme }) => {
    const defaultColor = conditionalCustomColor(
      theme,
      transparentize(theme.colors.bodyText, 0.2),
      theme.colors.navTextColor
    )
    const activeColor = conditionalCustomColor(
      theme,
      theme.colors.bodyText,
      theme.colors.navActiveTextColor
    )

    return {
      color: isActive ? activeColor : defaultColor,
      overflow: "hidden",
      whiteSpace: "nowrap",
      textOverflow: "ellipsis",
      display: "table-cell",
    }
  }
)

export interface StyledSidebarUserContentProps {
  hasPageNavAbove: boolean
}

export const StyledSidebarUserContent =
  styled.div<StyledSidebarUserContentProps>(({ hasPageNavAbove, theme }) => ({
    paddingTop: hasPageNavAbove ? theme.spacing.twoXL : 0,
    paddingBottom: theme.sizes.sidebarTopSpace,
    paddingLeft: theme.spacing.twoXL,
    paddingRight: theme.spacing.twoXL,

    ...getWrappedHeadersStyle(theme),
  }))

export const StyledSidebarContent = styled.div(({}) => ({
  position: "relative",
  height: "100%",
  width: "100%",
  overflow: ["auto", "overlay"],
}))

export const StyledResizeHandle = styled.div(({ theme }) => ({
  position: "absolute",
  width: "8px",
  height: "100%",
  cursor: "col-resize",
  zIndex: theme.zIndices.sidebarMobile,

  "&:hover": {
    backgroundImage: `linear-gradient(to right, transparent 20%, ${theme.colors.fadedText20} 28%, transparent 36%)`,
  },
}))

export const StyledSidebarHeaderContainer = styled.div(({ theme }) => ({
  display: "flex",
  justifyContent: "space-between",
  alignItems: "start",
  padding: `1.375rem ${theme.spacing.twoXL} ${theme.spacing.twoXL} ${theme.spacing.twoXL}`,
}))

export const StyledLogoLink = styled.a(({}) => ({
  "&:hover": {
    opacity: "0.7",
  },
}))

export interface StyledLogoProps {
<<<<<<< HEAD
  size: string
}

function translateLogoHeight(size: string): string {
  // Default logo size
  let logoSize = "1.5rem"
  if (size === "small") {
    logoSize = "1.25rem"
  } else if (size === "large") {
    logoSize = "2.0rem"
  }
  return logoSize
}

export const StyledLogo = styled.img<StyledLogoProps>(({ size, theme }) => ({
  height: translateLogoHeight(size),
  maxWidth: "15rem",
  // Extra margin to align small logo with sidebar collapse arrow
  marginTop:
    size == "small" ? `${theme.spacing.xs}` : `${theme.spacing.twoXS}`,
  marginBottom:
    size == "small" ? `${theme.spacing.xs}` : `${theme.spacing.twoXS}`,
  marginLeft: 0,
  marginRight: theme.spacing.sm,
  zIndex: theme.zIndices.header,
}))
=======
  sidebarWidth?: string
}

export const StyledLogo = styled.img<StyledLogoProps>(
  ({ theme, sidebarWidth }) => ({
    height: theme.sizes.logoHeight,
    marginTop: theme.spacing.twoXS,
    marginRight: theme.spacing.sm,
    marginBottom: theme.spacing.twoXS,
    marginLeft: theme.spacing.none,
    zIndex: theme.zIndices.header,

    ...(sidebarWidth && {
      // Control max width of logo so sidebar collapse button always shows (issue #8707)
      // L & R padding (3rem) + R margin (.5rem) + collapse button (2.25rem) = 5.75rem
      maxWidth: `calc(${sidebarWidth}px - 5.75rem)`,
    }),
  })
)
>>>>>>> 8a71e6db

export const StyledNoLogoSpacer = styled.div(({}) => ({
  height: "2.0rem",
}))

export interface StyledSidebarOpenContainerProps {
  chevronDownshift: number
  isCollapsed: boolean
}

export const StyledSidebarOpenContainer =
  styled.div<StyledSidebarOpenContainerProps>(
    ({ theme, chevronDownshift, isCollapsed }) => ({
      position: "fixed",
      top: chevronDownshift ? `${chevronDownshift}px` : theme.spacing.xl,
      left: isCollapsed ? theme.spacing.twoXL : `-${theme.spacing.twoXL}`,
      zIndex: theme.zIndices.header,
      display: "flex",
      justifyContent: "center",
      alignItems: "center",

      transition: "left 300ms",
      transitionDelay: "left 300ms",

      [`@media print`]: {
        position: "static",
      },
    })
  )

export const StyledOpenSidebarButton = styled.div(({ theme }) => {
  const color = conditionalCustomColor(
    theme,
    theme.colors.bodyText,
    theme.colors.sidebarControlColor
  )

  return {
    zIndex: theme.zIndices.header,
    color,
    marginTop: theme.spacing.twoXS,

    button: {
      "&:hover": {
        backgroundColor: theme.colors.darkenedBgMix25,
      },
    },

    [`@media print`]: {
      display: "none",
    },
  }
})

export interface StyledCollapseSidebarButtonProps {
  showSidebarCollapse: boolean
}

export const StyledCollapseSidebarButton =
  styled.div<StyledCollapseSidebarButtonProps>(
    ({ showSidebarCollapse, theme }) => {
      const color = conditionalCustomColor(
        theme,
        theme.colors.bodyText,
        theme.colors.sidebarControlColor
      )

      return {
        display: showSidebarCollapse ? "inline" : "none",
        transition: "left 300ms",
        transitionDelay: "left 300ms",
        color,
        lineHeight: "0",

        [`@media print`]: {
          display: "none",
        },

        [`@media (max-width: ${theme.breakpoints.sm})`]: {
          display: "inline",
        },
      }
    }
  )

export const StyledSidebarNavSectionHeader = styled.header(({ theme }) => {
  const color = conditionalCustomColor(
    theme,
    transparentize(theme.colors.bodyText, 0.15),
    theme.colors.navTextColor
  )

  return {
    fontSize: theme.fontSizes.sm,
    fontWeight: theme.fontWeights.bold,
    color,
    lineHeight: theme.lineHeights.table,
    paddingRight: theme.spacing.sm,
    marginLeft: theme.spacing.twoXL,
    marginRight: theme.spacing.twoXL,
    marginTop: theme.spacing.sm,
    marginBottom: theme.spacing.twoXS,
  }
})

export const StyledViewButton = styled.button(({ theme }) => {
  const color = conditionalCustomColor(
    theme,
    theme.colors.bodyText,
    theme.colors.navActiveTextColor
  )

  return {
    fontSize: theme.fontSizes.sm,
    lineHeight: "1.4rem",
    color,
    backgroundColor: theme.colors.transparent,
    border: "none",
    borderRadius: theme.radii.lg,
    marginTop: theme.spacing.twoXS,
    marginLeft: theme.spacing.xl,
    padding: `${theme.spacing.threeXS} ${theme.spacing.sm}`,
    "&:hover, &:active, &:focus": {
      border: "none",
      outline: "none",
      boxShadow: "none",
    },
    "&:hover": {
      backgroundColor: theme.colors.darkenedBgMix25,
    },
  }
})

export const StyledSidebarNavSeparator = styled.div(({ theme }) => ({
  paddingTop: theme.spacing.lg,
  borderBottom: `${theme.sizes.borderWidth} solid ${theme.colors.borderColor}`,
}))<|MERGE_RESOLUTION|>--- conflicted
+++ resolved
@@ -254,13 +254,13 @@
 }))
 
 export interface StyledLogoProps {
-<<<<<<< HEAD
   size: string
-}
-
-function translateLogoHeight(size: string): string {
+  sidebarWidth?: string
+}
+
+function translateLogoHeight(theme: any, size: string): string {
   // Default logo size
-  let logoSize = "1.5rem"
+  let logoSize = theme.sizes.logoHeight
   if (size === "small") {
     logoSize = "1.25rem"
   } else if (size === "large") {
@@ -269,28 +269,13 @@
   return logoSize
 }
 
-export const StyledLogo = styled.img<StyledLogoProps>(({ size, theme }) => ({
-  height: translateLogoHeight(size),
-  maxWidth: "15rem",
-  // Extra margin to align small logo with sidebar collapse arrow
-  marginTop:
-    size == "small" ? `${theme.spacing.xs}` : `${theme.spacing.twoXS}`,
-  marginBottom:
-    size == "small" ? `${theme.spacing.xs}` : `${theme.spacing.twoXS}`,
-  marginLeft: 0,
-  marginRight: theme.spacing.sm,
-  zIndex: theme.zIndices.header,
-}))
-=======
-  sidebarWidth?: string
-}
-
 export const StyledLogo = styled.img<StyledLogoProps>(
-  ({ theme, sidebarWidth }) => ({
-    height: theme.sizes.logoHeight,
-    marginTop: theme.spacing.twoXS,
+  ({ theme, size, sidebarWidth }) => ({
+    height: translateLogoHeight(theme, size),
+    // Extra margin to align small logo with sidebar collapse arrow
+    marginTop: size == "small" ? theme.spacing.xs : theme.spacing.twoXS,
+    marginBottom: size == "small" ? theme.spacing.xs : theme.spacing.twoXS,
     marginRight: theme.spacing.sm,
-    marginBottom: theme.spacing.twoXS,
     marginLeft: theme.spacing.none,
     zIndex: theme.zIndices.header,
 
@@ -301,7 +286,6 @@
     }),
   })
 )
->>>>>>> 8a71e6db
 
 export const StyledNoLogoSpacer = styled.div(({}) => ({
   height: "2.0rem",
