/**
 * Copyright (c) Streamlit Inc. (2018-2022) Snowflake Inc. (2022-2024)
 *
 * Licensed under the Apache License, Version 2.0 (the "License");
 * you may not use this file except in compliance with the License.
 * You may obtain a copy of the License at
 *
 *     http://www.apache.org/licenses/LICENSE-2.0
 *
 * Unless required by applicable law or agreed to in writing, software
 * distributed under the License is distributed on an "AS IS" BASIS,
 * WITHOUT WARRANTIES OR CONDITIONS OF ANY KIND, either express or implied.
 * See the License for the specific language governing permissions and
 * limitations under the License.
 */

import React, { PureComponent, ReactElement, ReactNode } from "react"
import { ChevronRight, ChevronLeft } from "@emotion-icons/material-outlined"
import { withTheme } from "@emotion/react"
import { Resizable } from "re-resizable"

import {
  Icon,
  BaseButton,
  BaseButtonKind,
  EmotionTheme,
  localStorageAvailable,
  StreamlitEndpoints,
  IsSidebarContext,
  isEmbed,
  isColoredLineDisplayed,
  IAppPage,
  PageConfig,
  Logo,
} from "@streamlit/lib"

import {
  StyledSidebar,
  StyledSidebarContent,
  StyledSidebarUserContent,
  StyledResizeHandle,
  StyledSidebarHeaderContainer,
  StyledCollapseSidebarButton,
<<<<<<< HEAD
  StyledSidebarOpenContainer,
  StyledOpenSidebarButton,
  StyledLogo,
  StyledNoLogoSpacer,
  StyledLogoLink,
=======
  StyledNoLogoSpacer,
>>>>>>> cb884171
} from "./styled-components"
import SidebarNav from "./SidebarNav"

export interface SidebarProps {
  endpoints: StreamlitEndpoints
  chevronDownshift: number
  children?: ReactElement
  initialSidebarState?: PageConfig.SidebarState
  theme: EmotionTheme
  hasElements: boolean
  appLogo: Logo | null
  appPages: IAppPage[]
  onPageChange: (pageName: string) => void
  currentPageScriptHash: string
  hideSidebarNav: boolean
}

interface State {
  collapsedSidebar: boolean
  sidebarWidth: string
  lastInnerWidth: number

  // When hovering sidebar header
  showSidebarCollapse: boolean
}

class Sidebar extends PureComponent<SidebarProps, State> {
  private mediumBreakpointPx: number

  static readonly minWidth = "336"

  public static calculateMaxBreakpoint(value: string): number {
    // We subtract a margin of 0.02 to use as a max-width
    return parseInt(value, 10) - 0.02
  }

  private sidebarRef = React.createRef<HTMLDivElement>()

  constructor(props: SidebarProps) {
    super(props)
    this.mediumBreakpointPx = Sidebar.calculateMaxBreakpoint(
      props.theme.breakpoints.md
    )

    const cachedSidebarWidth = localStorageAvailable()
      ? localStorage.getItem("sidebarWidth")
      : undefined

    this.state = {
      collapsedSidebar: Sidebar.shouldCollapse(props, this.mediumBreakpointPx),
      sidebarWidth: cachedSidebarWidth || Sidebar.minWidth,
      lastInnerWidth: window ? window.innerWidth : Infinity,
      showSidebarCollapse: false,
    }
  }

  componentDidUpdate(prevProps: any): void {
    this.mediumBreakpointPx = Sidebar.calculateMaxBreakpoint(
      this.props.theme.breakpoints.md
    )
    // Immediately expand/collapse sidebar when initialSidebarState or hasElements changes
    if (
      this.props.initialSidebarState !== prevProps.initialSidebarState ||
      this.props.hasElements !== prevProps.hasElements
    ) {
      this.setState({
        collapsedSidebar: Sidebar.shouldCollapse(
          this.props,
          this.mediumBreakpointPx
        ),
      })
    }
  }

  static shouldCollapse(
    props: SidebarProps,
    mediumBreakpointPx: number
  ): boolean {
    switch (props.initialSidebarState) {
      case PageConfig.SidebarState.EXPANDED:
        return false
      case PageConfig.SidebarState.COLLAPSED:
        return true
      case PageConfig.SidebarState.AUTO:
      default: {
        // Expand sidebar only if browser width > MEDIUM_BREAKPOINT_PX
        const { innerWidth } = window || {}
        return innerWidth ? innerWidth <= mediumBreakpointPx : false
      }
    }
  }

  componentDidMount(): void {
    window.addEventListener("resize", this.checkMobileOnResize)
    document.addEventListener("mousedown", this.handleClickOutside)
  }

  componentWillUnmount(): void {
    window.removeEventListener("resize", this.checkMobileOnResize)
    document.removeEventListener("mousedown", this.handleClickOutside)
  }

  handleClickOutside = (event: any): void => {
    if (this.sidebarRef && window) {
      const { current } = this.sidebarRef
      const { innerWidth } = window

      if (
        current &&
        !current.contains(event.target) &&
        innerWidth <= this.mediumBreakpointPx
      ) {
        this.setState({ collapsedSidebar: true })
      }
    }
  }

  setSidebarWidth = (width: number): void => {
    const newWidth = width.toString()

    this.setState({ sidebarWidth: newWidth })

    if (localStorageAvailable()) {
      window.localStorage.setItem("sidebarWidth", newWidth)
    }
  }

  resetSidebarWidth = (event: any): void => {
    // Double clicking on the resize handle resets sidebar to default width
    if (event.detail === 2) {
      this.setState({ sidebarWidth: Sidebar.minWidth })
      if (localStorageAvailable()) {
        window.localStorage.setItem("sidebarWidth", Sidebar.minWidth)
      }
    }
  }

  checkMobileOnResize = (): boolean => {
    if (!window) return false

    const { innerWidth } = window

    // Collapse the sidebar if the window was narrowed and is now mobile-sized
    if (
      innerWidth < this.state.lastInnerWidth &&
      innerWidth <= this.mediumBreakpointPx
    ) {
      this.setState({ collapsedSidebar: true })
    }
    this.setState({ lastInnerWidth: innerWidth })

    return true
  }

  toggleCollapse = (): void => {
    const { collapsedSidebar } = this.state

    this.setState({ collapsedSidebar: !collapsedSidebar })
  }

  onMouseOver = (): void => {
    this.setState({ showSidebarCollapse: true })
  }

  onMouseOut = (): void => {
    this.setState({ showSidebarCollapse: false })
  }

  // Additional safeguard for sidebar height sizing
  headerDecorationVisible(): boolean {
    let coloredLineExists = false
    const headerDecoration = document.getElementById("stDecoration")
    if (headerDecoration) {
      const decorationStyles = window.getComputedStyle(headerDecoration)
      coloredLineExists =
        decorationStyles.visibility !== "hidden" &&
        decorationStyles.visibility !== "collapse" &&
        decorationStyles.display !== "none"
    }
    return coloredLineExists
  }

  renderLogo(collapsed: boolean): ReactElement {
    const { appLogo } = this.props

    if (!appLogo) {
      return <StyledNoLogoSpacer data-testid="stLogoSpacer" />
    }

    const displayImage =
      collapsed && appLogo.collapsedImage
        ? appLogo.collapsedImage
        : appLogo.image
    const source = this.props.endpoints.buildMediaURL(displayImage)
    if (appLogo.link) {
      return (
        <StyledLogoLink
          href={appLogo.link}
          target="_blank"
          rel="noreferrer"
          data-testid="stLogoLink"
        >
          <StyledLogo src={source} alt="Logo" data-testid="stLogo" />
        </StyledLogoLink>
      )
    }
    return <StyledLogo src={source} alt="Logo" data-testid="stLogo" />
  }

  public render(): ReactNode {
    const { collapsedSidebar, sidebarWidth, showSidebarCollapse } = this.state
    const {
      appPages,
      chevronDownshift,
      children,
      hasElements,
      onPageChange,
      currentPageScriptHash,
      hideSidebarNav,
    } = this.props

    // Handles checking the URL params
    const isEmbedded = isEmbed() && !isColoredLineDisplayed()
    // If header decoration visible, move sidebar down so decoration doesn't go below it
    const sidebarAdjust = !isEmbedded && this.headerDecorationVisible()

    // The tabindex is required to support scrolling by arrow keys.
    return (
      <>
        {collapsedSidebar && (
          <StyledSidebarOpenContainer
            chevronDownshift={chevronDownshift}
            isCollapsed={collapsedSidebar}
            data-testid="collapsedControl"
          >
            {this.renderLogo(true)}
            <StyledOpenSidebarButton>
              <BaseButton
                kind={BaseButtonKind.HEADER_NO_PADDING}
                onClick={this.toggleCollapse}
              >
                <Icon content={ChevronRight} size="xl" />
              </BaseButton>
            </StyledOpenSidebarButton>
          </StyledSidebarOpenContainer>
        )}
        <Resizable
          data-testid="stSidebar"
          aria-expanded={!collapsedSidebar}
          enable={{
            top: false,
            right: true,
            bottom: false,
            left: false,
          }}
          handleStyles={{ right: { width: "8px", right: "-6px" } }}
          handleComponent={{
            right: <StyledResizeHandle onClick={this.resetSidebarWidth} />,
          }}
          size={{
            width: sidebarWidth,
            // Addresses height glitch when anchor used - issue #6264
            height: sidebarAdjust ? window.innerHeight - 2 : "100%",
          }}
          as={StyledSidebar}
          onResizeStop={(e, direction, ref, d) => {
            const newWidth = parseInt(sidebarWidth, 10) + d.width
            this.setSidebarWidth(newWidth)
          }}
          // Props part of StyledSidebar, but not Resizable component
          // @ts-expect-error
          isCollapsed={collapsedSidebar}
          adjustTop={sidebarAdjust}
          sidebarWidth={sidebarWidth}
        >
          <StyledSidebarContent
            data-testid="stSidebarContent"
            ref={this.sidebarRef}
          >
<<<<<<< HEAD
            <StyledSidebarHeaderContainer data-testid="stSidebarExpandControl">
              {this.renderLogo(false)}
              <StyledCollapseSidebarButton>
=======
            <StyledSidebarHeaderContainer
              onMouseOver={this.onMouseOver}
              onMouseOut={this.onMouseOut}
              data-testid="stSidebarHeader"
            >
              <StyledNoLogoSpacer data-testid="stLogoSpacer" />
              <StyledCollapseSidebarButton
                showSidebarCollapse={showSidebarCollapse}
                data-testid="stSidebarCollapseButton"
              >
>>>>>>> cb884171
                <BaseButton
                  kind={BaseButtonKind.HEADER_BUTTON}
                  onClick={this.toggleCollapse}
                >
<<<<<<< HEAD
                  <Icon content={Close} size="lg" />
=======
                  <Icon content={ChevronLeft} size="xl" />
>>>>>>> cb884171
                </BaseButton>
              </StyledCollapseSidebarButton>
            </StyledSidebarHeaderContainer>
            {!hideSidebarNav && (
              <SidebarNav
                endpoints={this.props.endpoints}
                appPages={appPages}
                collapseSidebar={this.toggleCollapse}
                currentPageScriptHash={currentPageScriptHash}
                hasSidebarElements={hasElements}
                onPageChange={onPageChange}
              />
            )}
<<<<<<< HEAD
            <StyledSidebarUserContent data-testid="stSidebarUserContent">
=======
            <StyledSidebarUserContent
              hasPageNavAbove={hasPageNavAbove}
              data-testid="stSidebarUserContent"
            >
>>>>>>> cb884171
              {children}
            </StyledSidebarUserContent>
          </StyledSidebarContent>
        </Resizable>
      </>
    )
  }
}

function SidebarWithProvider(props: SidebarProps): ReactElement {
  return (
    <IsSidebarContext.Provider value={true}>
      <Sidebar {...props} />
    </IsSidebarContext.Provider>
  )
}

export default withTheme(SidebarWithProvider)<|MERGE_RESOLUTION|>--- conflicted
+++ resolved
@@ -41,15 +41,11 @@
   StyledResizeHandle,
   StyledSidebarHeaderContainer,
   StyledCollapseSidebarButton,
-<<<<<<< HEAD
   StyledSidebarOpenContainer,
   StyledOpenSidebarButton,
   StyledLogo,
   StyledNoLogoSpacer,
   StyledLogoLink,
-=======
-  StyledNoLogoSpacer,
->>>>>>> cb884171
 } from "./styled-components"
 import SidebarNav from "./SidebarNav"
 
@@ -271,6 +267,7 @@
       hideSidebarNav,
     } = this.props
 
+    const hasPageNavAbove = appPages.length > 1 && !hideSidebarNav
     // Handles checking the URL params
     const isEmbedded = isEmbed() && !isColoredLineDisplayed()
     // If header decoration visible, move sidebar down so decoration doesn't go below it
@@ -329,31 +326,21 @@
             data-testid="stSidebarContent"
             ref={this.sidebarRef}
           >
-<<<<<<< HEAD
-            <StyledSidebarHeaderContainer data-testid="stSidebarExpandControl">
-              {this.renderLogo(false)}
-              <StyledCollapseSidebarButton>
-=======
             <StyledSidebarHeaderContainer
               onMouseOver={this.onMouseOver}
               onMouseOut={this.onMouseOut}
               data-testid="stSidebarHeader"
             >
-              <StyledNoLogoSpacer data-testid="stLogoSpacer" />
+              {this.renderLogo(false)}
               <StyledCollapseSidebarButton
                 showSidebarCollapse={showSidebarCollapse}
                 data-testid="stSidebarCollapseButton"
               >
->>>>>>> cb884171
                 <BaseButton
                   kind={BaseButtonKind.HEADER_BUTTON}
                   onClick={this.toggleCollapse}
                 >
-<<<<<<< HEAD
-                  <Icon content={Close} size="lg" />
-=======
                   <Icon content={ChevronLeft} size="xl" />
->>>>>>> cb884171
                 </BaseButton>
               </StyledCollapseSidebarButton>
             </StyledSidebarHeaderContainer>
@@ -367,14 +354,10 @@
                 onPageChange={onPageChange}
               />
             )}
-<<<<<<< HEAD
-            <StyledSidebarUserContent data-testid="stSidebarUserContent">
-=======
             <StyledSidebarUserContent
               hasPageNavAbove={hasPageNavAbove}
               data-testid="stSidebarUserContent"
             >
->>>>>>> cb884171
               {children}
             </StyledSidebarUserContent>
           </StyledSidebarContent>
