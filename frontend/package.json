--- conflicted
+++ resolved
@@ -1,10 +1,6 @@
 {
   "name": "streamlit-browser",
-<<<<<<< HEAD
-  "version": "0.33.0",
-=======
   "version": "0.34.0",
->>>>>>> a3bc3467
   "private": true,
   "dependencies": {
     "aws-sdk": "^2.374.0",
