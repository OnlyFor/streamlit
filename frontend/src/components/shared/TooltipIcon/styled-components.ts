--- conflicted
+++ resolved
@@ -13,28 +13,4 @@
       stroke: theme.colors.fadedText60,
     },
   },
-<<<<<<< HEAD
-}))
-
-export const StyledTooltipContentWrapper = styled.div(({ theme }) => ({
-  boxSizing: "border-box",
-  maxWidth: `calc(${theme.sizes.contentMaxWidth} - 4rem)`,
-  maxHeight: "300px",
-  overflow: "auto",
-  padding: `${theme.spacing.xs} ${theme.spacing.md}`,
-
-  [`@media (max-width: ${theme.breakpoints.sm})`]: {
-    maxWidth: `calc(100% - 2rem)`,
-  },
-  img: {
-    maxWidth: "100%",
-  },
-  code: {
-    background: transparentize(theme.colors.darkenedBgMix60, 0.8),
-  },
-  "*": {
-    fontSize: theme.fontSizes.sm,
-  },
-=======
->>>>>>> 11896d49
 }))