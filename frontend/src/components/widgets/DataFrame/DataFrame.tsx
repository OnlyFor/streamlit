/**
 * Copyright (c) Streamlit Inc. (2018-2022) Snowflake Inc. (2022)
 *
 * Licensed under the Apache License, Version 2.0 (the "License");
 * you may not use this file except in compliance with the License.
 * You may obtain a copy of the License at
 *
 *     http://www.apache.org/licenses/LICENSE-2.0
 *
 * Unless required by applicable law or agreed to in writing, software
 * distributed under the License is distributed on an "AS IS" BASIS,
 * WITHOUT WARRANTIES OR CONDITIONS OF ANY KIND, either express or implied.
 * See the License for the specific language governing permissions and
 * limitations under the License.
 */

import React, { ReactElement } from "react"
import {
  DataEditor as GlideDataEditor,
  DataEditorRef,
  GridSelection,
  CompactSelection,
  GridMouseEventArgs,
  drawTextCell,
  DrawCustomCellCallback,
  GridCell,
} from "@glideapps/glide-data-grid"
import { useExtraCells } from "@glideapps/glide-data-grid-cells"
import { Resizable } from "re-resizable"

import { FormClearHelper } from "src/components/widgets/Form"
import withFullScreenWrapper from "src/hocs/withFullScreenWrapper"
import { Quiver } from "src/lib/Quiver"
import { Arrow as ArrowProto } from "src/autogen/proto"
import { WidgetInfo, WidgetStateManager } from "src/lib/WidgetStateManager"
<<<<<<< HEAD
import { debounce } from "src/lib/utils"

import EditingState from "./EditingState"
import {
  useCustomTheme,
  useTableSizer,
  useDataLoader,
  useDataEditor,
  useColumnSizer,
  useColumnSort,
} from "./hooks"
import {
=======
import { debounce, isNullOrUndefined } from "src/lib/utils"

import EditingState from "./EditingState"
import {
  useCustomTheme,
  useTableSizer,
  useDataLoader,
  useDataEditor,
  useColumnSizer,
  useColumnSort,
} from "./hooks"
import {
>>>>>>> b3c9e132
  BaseColumn,
  toGlideColumn,
  isMissingValueCell,
  getTextCell,
} from "./columns"
import { StyledResizableContainer } from "./styled-components"

import "@glideapps/glide-data-grid/dist/index.css"
import DatetimePickerCell from "./customCells/DatetimePickerCell"

// Min column width used for manual and automatic resizing
const MIN_COLUMN_WIDTH = 50
// Max column width used for manual resizing
const MAX_COLUMN_WIDTH = 1000
// Max column width used for automatic column sizing
const MAX_COLUMN_AUTO_WIDTH = 500
// Debounce time for triggering a widget state update
// This prevents to rapid updates to the widget state.
const DEBOUNCE_TIME_MS = 100
// Token used for missing values (null, NaN, etc.)
const NULL_VALUE_TOKEN = "None"

<<<<<<< HEAD
=======
// Min column width used for manual and automatic resizing
const MIN_COLUMN_WIDTH = 50
// Max column width used for manual resizing
const MAX_COLUMN_WIDTH = 1000
// Max column width used for automatic column sizing
const MAX_COLUMN_AUTO_WIDTH = 500
// Debounce time for triggering a widget state update
// This prevents to rapid updates to the widget state.
const DEBOUNCE_TIME_MS = 100
// Token used for missing values (null, NaN, etc.)
const NULL_VALUE_TOKEN = "None"
// Number of rows that triggers some optimization features
// for large tables.
const LARGE_TABLE_ROWS_THRESHOLD = 150000

>>>>>>> b3c9e132
export interface DataFrameProps {
  element: ArrowProto
  data: Quiver
  width: number
  height?: number
  disabled: boolean
  widgetMgr: WidgetStateManager
  isFullScreen?: boolean
}

/**
 * If a cell is marked as missing, we draw a placeholder symbol with a faded text color.
 * This is done by providing a custom cell renderer.
 */
const drawMissingCells: DrawCustomCellCallback = args => {
  const { cell, theme } = args
  if (isMissingValueCell(cell)) {
    drawTextCell(
      {
        ...args,
        theme: {
          ...theme,
          textDark: theme.textLight,
          textMedium: theme.textLight,
        },
        // The following props are just added for technical reasons:
        // @ts-ignore
        spriteManager: {},
        hyperWrapping: false,
      },
      NULL_VALUE_TOKEN,
      cell.contentAlign
    )
    return true
  }
<<<<<<< HEAD

  return false
}

=======

  return false
}

>>>>>>> b3c9e132
/**
 * The main component used by dataframe & data_editor to render an editable table.
 *
 * @param element - The element's proto message
 * @param data - The Arrow data to render (extracted from the proto message)
 * @param width - The width of the container
 * @param height - The height of the container
 * @param disabled - Whether the widget is disabled
 * @param widgetMgr - The widget manager
 * @param isFullScreen - Whether the widget is in full screen mode
 */
function DataFrame({
  element,
  data,
  width: containerWidth,
  height: containerHeight,
  disabled,
  widgetMgr,
  isFullScreen,
}: DataFrameProps): ReactElement {
  const resizableRef = React.useRef<Resizable>(null)
  const dataEditorRef = React.useRef<DataEditorRef>(null)

  const extraCellArgs = useExtraCells()
  const theme = useCustomTheme()

  const [isFocused, setIsFocused] = React.useState<boolean>(true)

  const [gridSelection, setGridSelection] = React.useState<GridSelection>({
    columns: CompactSelection.empty(),
    rows: CompactSelection.empty(),
    current: undefined,
  })

  // This callback is used to clear all selections (row/column/cell)
  const clearSelection = React.useCallback(() => {
    setGridSelection({
      columns: CompactSelection.empty(),
      rows: CompactSelection.empty(),
      current: undefined,
    })
  }, [])

  // This callback is used to refresh the rendering of selected cells
  const refreshCells = React.useCallback(
    (
      cells: {
        cell: [number, number]
      }[]
    ) => {
      dataEditorRef.current?.updateCells(cells)
    },
    []
  )
<<<<<<< HEAD
  // Number of rows of the table minus 1 for the header row:
  const originalNumRows = Math.max(0, data.dimensions.rows - 1)
  // For empty tables (editing mode != dynamic), we show an extra row that
  // contains "empty" as a way to indicate that the table is empty.
  const showEmptyState =
    originalNumRows === 0 &&
    element.editingMode !== ArrowProto.EditingMode.DYNAMIC

  const editingState = React.useRef<EditingState>(
    new EditingState(originalNumRows)
  )

=======

  // This is done to keep some backwards compatibility
  // so that old arrow proto messages from the st.dataframe
  // would still work. Those messages don't have the
  // editingMode field defined.
  if (isNullOrUndefined(element.editingMode)) {
    element.editingMode = ArrowProto.EditingMode.READ_ONLY
  }

  const { READ_ONLY, DYNAMIC } = ArrowProto.EditingMode

  // Number of rows of the table minus 1 for the header row:
  const dataDimensions = data.dimensions
  const originalNumRows = Math.max(0, dataDimensions.rows - 1)

  // For empty tables, we show an extra row that
  // contains "empty" as a way to indicate that the table is empty.
  const isEmptyTable =
    originalNumRows === 0 &&
    // We don't show empty state for dynamic mode with a table that has
    // data columns defined.
    !(element.editingMode === DYNAMIC && dataDimensions.dataColumns > 0)

  // For large tables, we apply some optimizations to handle large data
  const isLargeTable = originalNumRows > LARGE_TABLE_ROWS_THRESHOLD

  const editingState = React.useRef<EditingState>(
    new EditingState(originalNumRows)
  )

>>>>>>> b3c9e132
  const [numRows, setNumRows] = React.useState(
    editingState.current.getNumRows()
  )

  React.useEffect(() => {
    editingState.current = new EditingState(originalNumRows)
    setNumRows(editingState.current.getNumRows())
  }, [originalNumRows])

  const resetEditingState = React.useCallback(() => {
    editingState.current = new EditingState(originalNumRows)
    setNumRows(editingState.current.getNumRows())
  }, [originalNumRows])

  const { columns: originalColumns, getCellContent: getOriginalCellContent } =
    useDataLoader(element, data, numRows, disabled, editingState)

  const { columns, sortColumn, getOriginalIndex, getCellContent } =
    useColumnSort(originalNumRows, originalColumns, getOriginalCellContent)

  /**
   * This callback should be called after any edits have been applied to the data.
   * It will finish up the editing by updating the number of rows, clearing the selection,
   * and triggering a rerun of the script.
   *
   * @param clearSelections - Whether to clear the selection. This is usually done after deleting rows.
   * @param triggerRerun - Whether to trigger a rerun of the script after applying edits
   */
  const applyEdits = React.useCallback(
    (clearSelections = false, triggerRerun = true) => {
      if (numRows !== editingState.current.getNumRows()) {
        // Reset the number of rows if it has been changed in the editing state
        setNumRows(editingState.current.getNumRows())
      }

      if (clearSelections) {
        clearSelection()
      }

      if (triggerRerun) {
        // Use debounce to prevent rapid updates to the widget state.
        debounce(DEBOUNCE_TIME_MS, () => {
          const currentEditingState = editingState.current.toJson(columns)
          let currentWidgetState = widgetMgr.getStringValue(
            element as WidgetInfo
          )

          if (currentWidgetState === undefined) {
            // Create an empty widget state
            currentWidgetState = new EditingState(0).toJson([])
          }

          // Only update if there is actually a difference between editing and widget state
          if (currentEditingState !== currentWidgetState) {
            widgetMgr.setStringValue(
              element as WidgetInfo,
              currentEditingState,
              {
                fromUi: true,
              }
            )
          }
        })()
      }
    },
    [widgetMgr, element, numRows]
  )

  const { onCellEdited, onPaste, onRowAppended, onDelete } = useDataEditor(
    columns,
<<<<<<< HEAD
    element.editingMode !== ArrowProto.EditingMode.DYNAMIC,
=======
    element.editingMode !== DYNAMIC,
>>>>>>> b3c9e132
    editingState,
    getCellContent,
    getOriginalIndex,
    refreshCells,
    applyEdits
  )

  const { columns: glideColumns, onColumnResize } = useColumnSizer(
    columns.map(column => toGlideColumn(column))
  )

  const {
    rowHeight,
    minHeight,
    maxHeight,
    minWidth,
    maxWidth,
    resizableSize,
    setResizableSize,
  } = useTableSizer(
    element,
    numRows,
    containerWidth,
    containerHeight,
    isFullScreen
  )

  // This is used as fallback in case the table is empty to
  // insert cells indicating this state:
  const getEmptyStateContent = React.useCallback(
    ([_col, _row]: readonly [number, number]): GridCell => {
      return {
        ...getTextCell(true, false),
        displayData: "empty",
        contentAlign: "center",
        allowOverlay: false,
        themeOverride: {
          textDark: theme.textLight,
        },
        span: [0, Math.max(columns.length - 1, 0)],
      } as GridCell
    },
    [columns]
  )

  // This is required for the form clearing functionality:
  React.useEffect(() => {
    const formClearHelper = new FormClearHelper()
    formClearHelper.manageFormClearListener(
      widgetMgr,
      element.formId,
      resetEditingState
    )

    return () => {
      formClearHelper.disconnect()
    }
  }, [])

  return (
    <StyledResizableContainer
      className="stDataFrame"
      onBlur={() => {
        // If the container loses focus, clear the current selection
        if (!isFocused) {
          clearSelection()
        }
      }}
    >
      <Resizable
        data-testid="stDataFrameResizable"
        ref={resizableRef}
        defaultSize={resizableSize}
        style={{
          border: `1px solid ${theme.borderColor}`,
          borderRadius: `${theme.tableBorderRadius}`,
        }}
        minHeight={minHeight}
        maxHeight={maxHeight}
        minWidth={minWidth}
        maxWidth={maxWidth}
        size={resizableSize}
        enable={{
          top: false,
          right: false,
          bottom: false,
          left: false,
          topRight: false,
          bottomRight: true,
          bottomLeft: false,
          topLeft: false,
        }}
        grid={[1, rowHeight]}
        snapGap={rowHeight / 3}
        onResizeStop={(_event, _direction, _ref, _delta) => {
          if (resizableRef.current) {
            setResizableSize({
              width: resizableRef.current.size.width,
              height:
                // Add an additional pixel if it is stretched to full width
                // to allow the full cell border to be visible
                maxHeight - resizableRef.current.size.height === 3
                  ? resizableRef.current.size.height + 3
                  : resizableRef.current.size.height,
            })
          }
        }}
      >
        <GlideDataEditor
          className="glideDataEditor"
          ref={dataEditorRef}
          columns={glideColumns}
<<<<<<< HEAD
          rows={showEmptyState ? 1 : numRows}
=======
          rows={isEmptyTable ? 1 : numRows}
>>>>>>> b3c9e132
          minColumnWidth={MIN_COLUMN_WIDTH}
          maxColumnWidth={MAX_COLUMN_WIDTH}
          maxColumnAutoWidth={MAX_COLUMN_AUTO_WIDTH}
          rowHeight={rowHeight}
          headerHeight={rowHeight}
<<<<<<< HEAD
          getCellContent={
            showEmptyState ? getEmptyStateContent : getCellContent
          }
          onColumnResize={onColumnResize}
          // Freeze all index columns:
          freezeColumns={
            showEmptyState
=======
          getCellContent={isEmptyTable ? getEmptyStateContent : getCellContent}
          onColumnResize={onColumnResize}
          // Freeze all index columns:
          freezeColumns={
            isEmptyTable
>>>>>>> b3c9e132
              ? 0
              : columns.filter((col: BaseColumn) => col.isIndex).length
          }
          smoothScrollX={true}
          smoothScrollY={true}
          // Show borders between cells:
          verticalBorder={(col: number) =>
            // Show no border for last column in certain situations
            // This is required to prevent the cell selection border to not be cut off
            !(
              col >= columns.length &&
              (element.useContainerWidth || resizableSize.width === "100%")
            )
          }
          // Activate copy to clipboard functionality:
          getCellsForSelection={true}
          // Deactivate row markers and numbers:
          rowMarkers={"none"}
          // Deactivate selections:
          rangeSelect={"rect"}
          columnSelect={"none"}
          rowSelect={"none"}
          // Activate search:
          keybindings={{ search: true, downFill: true }}
          // Header click is used for column sorting:
<<<<<<< HEAD
          onHeaderClicked={showEmptyState ? undefined : sortColumn}
=======
          onHeaderClicked={
            // Deactivate sorting for empty state and for large dataframes:
            isEmptyTable || isLargeTable ? undefined : sortColumn
          }
>>>>>>> b3c9e132
          gridSelection={gridSelection}
          onGridSelectionChange={setGridSelection}
          // Apply different styling to missing cells:
          drawCell={drawMissingCells}
          theme={theme}
          onMouseMove={(args: GridMouseEventArgs) => {
            // Determine if the dataframe is focused or not
            if (args.kind === "out-of-bounds" && isFocused) {
              setIsFocused(false)
            } else if (args.kind !== "out-of-bounds" && !isFocused) {
              setIsFocused(true)
            }
          }}
          // Add shadow for index columns and header on scroll:
          fixedShadowX={true}
          fixedShadowY={true}
<<<<<<< HEAD
          // onPaste is deactivated in the read-only mode:
          onPaste={false}
=======
>>>>>>> b3c9e132
          experimental={{
            // We use an overlay scrollbar, so no need to have space for reserved for the scrollbar:
            scrollbarWidthOverride: 1,
          }}
          // Add support for additional cells:
<<<<<<< HEAD
          customRenderers={[
            ...extraCellArgs.customRenderers,
            DatetimePickerCell,
          ]}
          // If element is editable, add additional properties:
          {...(!showEmptyState &&
            element.editingMode !== ArrowProto.EditingMode.READ_ONLY &&
=======
          customRenderers={extraCellArgs.customRenderers}
          // The default setup is read only, and therefore we deactivate paste here:
          onPaste={false}
          // If element is editable, enable editing features:
          {...(!isEmptyTable &&
            element.editingMode !== READ_ONLY &&
>>>>>>> b3c9e132
            !disabled && {
              // Support fill handle for bulk editing:
              fillHandle: true,
              // Support editing:
              onCellEdited,
              // Support pasting data for bulk editing:
              onPaste,
              // Support deleting cells & rows:
              onDelete,
            })}
<<<<<<< HEAD
          {...(element.editingMode === ArrowProto.EditingMode.DYNAMIC && {
            // Support adding rows:
            trailingRowOptions: {
              sticky: false,
              tint: true,
            },
            rowMarkerTheme: {
              bgCell: theme.bgHeader,
              bgCellMedium: theme.bgHeader,
            },
            rowMarkers: "checkbox",
            rowSelectionMode: "auto",
            rowSelect: disabled ? "none" : "multi",
            // Support adding rows:
            onRowAppended: disabled ? undefined : onRowAppended,
            // Deactivate sorting, since it is not supported with dynamic editing:
            onHeaderClicked: undefined,
          })}
=======
          // If element is dynamic, enable adding & deleting rows:
          {...(!isEmptyTable &&
            element.editingMode === DYNAMIC && {
              // Support adding rows:
              trailingRowOptions: {
                sticky: false,
                tint: true,
              },
              rowMarkerTheme: {
                bgCell: theme.bgHeader,
                bgCellMedium: theme.bgHeader,
              },
              rowMarkers: "checkbox",
              rowSelectionMode: "auto",
              rowSelect: disabled ? "none" : "multi",
              // Support adding rows:
              onRowAppended: disabled ? undefined : onRowAppended,
              // Deactivate sorting, since it is not supported with dynamic editing:
              onHeaderClicked: undefined,
            })}
>>>>>>> b3c9e132
        />
      </Resizable>
    </StyledResizableContainer>
  )
}

export default withFullScreenWrapper(DataFrame)<|MERGE_RESOLUTION|>--- conflicted
+++ resolved
@@ -33,8 +33,7 @@
 import { Quiver } from "src/lib/Quiver"
 import { Arrow as ArrowProto } from "src/autogen/proto"
 import { WidgetInfo, WidgetStateManager } from "src/lib/WidgetStateManager"
-<<<<<<< HEAD
-import { debounce } from "src/lib/utils"
+import { debounce, isNullOrUndefined } from "src/lib/utils"
 
 import EditingState from "./EditingState"
 import {
@@ -46,20 +45,6 @@
   useColumnSort,
 } from "./hooks"
 import {
-=======
-import { debounce, isNullOrUndefined } from "src/lib/utils"
-
-import EditingState from "./EditingState"
-import {
-  useCustomTheme,
-  useTableSizer,
-  useDataLoader,
-  useDataEditor,
-  useColumnSizer,
-  useColumnSort,
-} from "./hooks"
-import {
->>>>>>> b3c9e132
   BaseColumn,
   toGlideColumn,
   isMissingValueCell,
@@ -70,20 +55,6 @@
 import "@glideapps/glide-data-grid/dist/index.css"
 import DatetimePickerCell from "./customCells/DatetimePickerCell"
 
-// Min column width used for manual and automatic resizing
-const MIN_COLUMN_WIDTH = 50
-// Max column width used for manual resizing
-const MAX_COLUMN_WIDTH = 1000
-// Max column width used for automatic column sizing
-const MAX_COLUMN_AUTO_WIDTH = 500
-// Debounce time for triggering a widget state update
-// This prevents to rapid updates to the widget state.
-const DEBOUNCE_TIME_MS = 100
-// Token used for missing values (null, NaN, etc.)
-const NULL_VALUE_TOKEN = "None"
-
-<<<<<<< HEAD
-=======
 // Min column width used for manual and automatic resizing
 const MIN_COLUMN_WIDTH = 50
 // Max column width used for manual resizing
@@ -99,7 +70,6 @@
 // for large tables.
 const LARGE_TABLE_ROWS_THRESHOLD = 150000
 
->>>>>>> b3c9e132
 export interface DataFrameProps {
   element: ArrowProto
   data: Quiver
@@ -135,17 +105,10 @@
     )
     return true
   }
-<<<<<<< HEAD
 
   return false
 }
 
-=======
-
-  return false
-}
-
->>>>>>> b3c9e132
 /**
  * The main component used by dataframe & data_editor to render an editable table.
  *
@@ -200,20 +163,6 @@
     },
     []
   )
-<<<<<<< HEAD
-  // Number of rows of the table minus 1 for the header row:
-  const originalNumRows = Math.max(0, data.dimensions.rows - 1)
-  // For empty tables (editing mode != dynamic), we show an extra row that
-  // contains "empty" as a way to indicate that the table is empty.
-  const showEmptyState =
-    originalNumRows === 0 &&
-    element.editingMode !== ArrowProto.EditingMode.DYNAMIC
-
-  const editingState = React.useRef<EditingState>(
-    new EditingState(originalNumRows)
-  )
-
-=======
 
   // This is done to keep some backwards compatibility
   // so that old arrow proto messages from the st.dataframe
@@ -244,7 +193,6 @@
     new EditingState(originalNumRows)
   )
 
->>>>>>> b3c9e132
   const [numRows, setNumRows] = React.useState(
     editingState.current.getNumRows()
   )
@@ -315,11 +263,7 @@
 
   const { onCellEdited, onPaste, onRowAppended, onDelete } = useDataEditor(
     columns,
-<<<<<<< HEAD
-    element.editingMode !== ArrowProto.EditingMode.DYNAMIC,
-=======
     element.editingMode !== DYNAMIC,
->>>>>>> b3c9e132
     editingState,
     getCellContent,
     getOriginalIndex,
@@ -432,31 +376,17 @@
           className="glideDataEditor"
           ref={dataEditorRef}
           columns={glideColumns}
-<<<<<<< HEAD
-          rows={showEmptyState ? 1 : numRows}
-=======
           rows={isEmptyTable ? 1 : numRows}
->>>>>>> b3c9e132
           minColumnWidth={MIN_COLUMN_WIDTH}
           maxColumnWidth={MAX_COLUMN_WIDTH}
           maxColumnAutoWidth={MAX_COLUMN_AUTO_WIDTH}
           rowHeight={rowHeight}
           headerHeight={rowHeight}
-<<<<<<< HEAD
-          getCellContent={
-            showEmptyState ? getEmptyStateContent : getCellContent
-          }
-          onColumnResize={onColumnResize}
-          // Freeze all index columns:
-          freezeColumns={
-            showEmptyState
-=======
           getCellContent={isEmptyTable ? getEmptyStateContent : getCellContent}
           onColumnResize={onColumnResize}
           // Freeze all index columns:
           freezeColumns={
             isEmptyTable
->>>>>>> b3c9e132
               ? 0
               : columns.filter((col: BaseColumn) => col.isIndex).length
           }
@@ -482,14 +412,10 @@
           // Activate search:
           keybindings={{ search: true, downFill: true }}
           // Header click is used for column sorting:
-<<<<<<< HEAD
-          onHeaderClicked={showEmptyState ? undefined : sortColumn}
-=======
           onHeaderClicked={
             // Deactivate sorting for empty state and for large dataframes:
             isEmptyTable || isLargeTable ? undefined : sortColumn
           }
->>>>>>> b3c9e132
           gridSelection={gridSelection}
           onGridSelectionChange={setGridSelection}
           // Apply different styling to missing cells:
@@ -506,32 +432,17 @@
           // Add shadow for index columns and header on scroll:
           fixedShadowX={true}
           fixedShadowY={true}
-<<<<<<< HEAD
-          // onPaste is deactivated in the read-only mode:
-          onPaste={false}
-=======
->>>>>>> b3c9e132
           experimental={{
             // We use an overlay scrollbar, so no need to have space for reserved for the scrollbar:
             scrollbarWidthOverride: 1,
           }}
           // Add support for additional cells:
-<<<<<<< HEAD
-          customRenderers={[
-            ...extraCellArgs.customRenderers,
-            DatetimePickerCell,
-          ]}
-          // If element is editable, add additional properties:
-          {...(!showEmptyState &&
-            element.editingMode !== ArrowProto.EditingMode.READ_ONLY &&
-=======
           customRenderers={extraCellArgs.customRenderers}
           // The default setup is read only, and therefore we deactivate paste here:
           onPaste={false}
           // If element is editable, enable editing features:
           {...(!isEmptyTable &&
             element.editingMode !== READ_ONLY &&
->>>>>>> b3c9e132
             !disabled && {
               // Support fill handle for bulk editing:
               fillHandle: true,
@@ -542,26 +453,6 @@
               // Support deleting cells & rows:
               onDelete,
             })}
-<<<<<<< HEAD
-          {...(element.editingMode === ArrowProto.EditingMode.DYNAMIC && {
-            // Support adding rows:
-            trailingRowOptions: {
-              sticky: false,
-              tint: true,
-            },
-            rowMarkerTheme: {
-              bgCell: theme.bgHeader,
-              bgCellMedium: theme.bgHeader,
-            },
-            rowMarkers: "checkbox",
-            rowSelectionMode: "auto",
-            rowSelect: disabled ? "none" : "multi",
-            // Support adding rows:
-            onRowAppended: disabled ? undefined : onRowAppended,
-            // Deactivate sorting, since it is not supported with dynamic editing:
-            onHeaderClicked: undefined,
-          })}
-=======
           // If element is dynamic, enable adding & deleting rows:
           {...(!isEmptyTable &&
             element.editingMode === DYNAMIC && {
@@ -582,7 +473,6 @@
               // Deactivate sorting, since it is not supported with dynamic editing:
               onHeaderClicked: undefined,
             })}
->>>>>>> b3c9e132
         />
       </Resizable>
     </StyledResizableContainer>
