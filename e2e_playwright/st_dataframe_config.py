--- conflicted
+++ resolved
@@ -511,15 +511,11 @@
             "J",
             "K",
         ],
-<<<<<<< HEAD
     ),
     column_config={
         "H": st.column_config.Column(pinned=True),
         "B": st.column_config.Column(pinned=True),
     },
-)
-=======
-    )
 )
 
 st.subheader("Hierarchical headers")
@@ -539,5 +535,4 @@
     ),
 )
 
-st.dataframe(df)
->>>>>>> 9bada26d
+st.dataframe(df)