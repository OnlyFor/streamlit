--- conflicted
+++ resolved
@@ -66,11 +66,11 @@
     ).to_have_css("margin-bottom", "16px")
 
 
-<<<<<<< HEAD
 def test_check_top_level_class(app: Page):
     """Check that the top level class is correctly set."""
     check_top_level_class(app, "stCode")
-=======
+
+
 def test_line_wrap(app: Page):
     """Test that line-wrapping works correctly."""
 
@@ -94,5 +94,4 @@
 
     curr_block = code_blocks.nth(14)
     curr_block.scroll_into_view_if_needed()
-    expect(curr_block.get_by_text("EOL")).to_be_in_viewport()
->>>>>>> 5be8c0c3
+    expect(curr_block.get_by_text("EOL")).to_be_in_viewport()