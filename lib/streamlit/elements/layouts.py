# Copyright (c) Streamlit Inc. (2018-2022) Snowflake Inc. (2022-2024)
#
# Licensed under the Apache License, Version 2.0 (the "License");
# you may not use this file except in compliance with the License.
# You may obtain a copy of the License at
#
#     http://www.apache.org/licenses/LICENSE-2.0
#
# Unless required by applicable law or agreed to in writing, software
# distributed under the License is distributed on an "AS IS" BASIS,
# WITHOUT WARRANTIES OR CONDITIONS OF ANY KIND, either express or implied.
# See the License for the specific language governing permissions and
# limitations under the License.

from __future__ import annotations

from typing import TYPE_CHECKING, Literal, Sequence, Union, cast

from typing_extensions import TypeAlias

from streamlit.errors import StreamlitAPIException
from streamlit.proto.Block_pb2 import Block as BlockProto
from streamlit.runtime.metrics_util import gather_metrics

if TYPE_CHECKING:
    from streamlit.delta_generator import DeltaGenerator
    from streamlit.elements.lib.dialog import Dialog
    from streamlit.elements.lib.mutable_status_container import StatusContainer

SpecType: TypeAlias = Union[int, Sequence[Union[int, float]]]


class LayoutsMixin:
    @gather_metrics("container")
    def container(
        self, *, height: int | None = None, border: bool | None = None
    ) -> DeltaGenerator:
        """Insert a multi-element container.

        Inserts an invisible container into your app that can be used to hold
        multiple elements. This allows you to, for example, insert multiple
        elements into your app out of order.

        To add elements to the returned container, you can use the ``with`` notation
        (preferred) or just call methods directly on the returned object. See
        examples below.

        Parameters
        ----------
        height : int or None
            Desired height of the container expressed in pixels. If ``None`` (default)
            the container grows to fit its content. If a fixed height, scrolling is
            enabled for large content and a grey border is shown around the container
            to visually separate its scroll surface from the rest of the app.

            .. note::
                Use containers with scroll sparingly. If you do, try to keep
                the height small (below 500 pixels). Otherwise, the scroll
                surface of the container might cover the majority of the screen
                on mobile devices, which makes it hard to scroll the rest of the app.

        border : bool or None
            Whether to show a border around the container. If ``None`` (default), a
            border is shown if the container is set to a fixed height and not
            shown otherwise.


        Examples
        --------
        Inserting elements using ``with`` notation:

        >>> import streamlit as st
        >>>
        >>> with st.container():
        ...    st.write("This is inside the container")
        ...
        ...    # You can call any Streamlit command, including custom components:
        ...    st.bar_chart(np.random.randn(50, 3))
        ...
        >>> st.write("This is outside the container")

        .. output ::
            https://doc-container1.streamlit.app/
            height: 520px

        Inserting elements out of order:

        >>> import streamlit as st
        >>>
        >>> container = st.container(border=True)
        >>> container.write("This is inside the container")
        >>> st.write("This is outside the container")
        >>>
        >>> # Now insert some more in the container
        >>> container.write("This is inside too")

        .. output ::
            https://doc-container2.streamlit.app/
            height: 300px

        Using ``height`` to make a grid:

        >>> import streamlit as st
        >>>
        >>> row1 = st.columns(3)
        >>> row2 = st.columns(3)
        >>>
        >>> for col in row1 + row2:
        >>>     tile = col.container(height=120)
        >>>     tile.title(":balloon:")

        .. output ::
            https://doc-container3.streamlit.app/
            height: 350px

        Using ``height`` to create a scrolling container for long content:

        >>> import streamlit as st
        >>>
        >>> long_text = "Lorem ipsum. " * 1000
        >>>
        >>> with st.container(height=300):
        >>>     st.markdown(long_text)

        .. output ::
            https://doc-container4.streamlit.app/
            height: 400px

        """
        block_proto = BlockProto()
        block_proto.allow_empty = False
        block_proto.vertical.border = border or False

        if height:
            # Activate scrolling container behavior:
            block_proto.allow_empty = True
            block_proto.vertical.height = height
            if border is None:
                # If border is None, we activated the
                # border as default setting for scrolling
                # containers.
                block_proto.vertical.border = True

        return self.dg._block(block_proto)

    @gather_metrics("columns")
    def columns(
        self,
        spec: SpecType,
        *,
        gap: Literal["small", "medium", "large"] = "small",
        vertical_alignment: Literal["top", "center", "bottom"] = "top",
    ) -> list[DeltaGenerator]:
        """Insert containers laid out as side-by-side columns.

        Inserts a number of multi-element containers laid out side-by-side and
        returns a list of container objects.

        To add elements to the returned containers, you can use the ``with`` notation
        (preferred) or just call methods directly on the returned object. See
        examples below.

        Columns can only be placed inside other columns up to one level of nesting.

        .. warning::
            Columns cannot be placed inside other columns in the sidebar. This is only possible in the main area of the app.

        Parameters
        ----------
        spec : int or Iterable of numbers
            Controls the number and width of columns to insert. Can be one of:

            * An integer that specifies the number of columns. All columns have equal
              width in this case.
            * An Iterable of numbers (int or float) that specify the relative width of
              each column. E.g. ``[0.7, 0.3]`` creates two columns where the first
              one takes up 70% of the available with and the second one takes up 30%.
              Or ``[1, 2, 3]`` creates three columns where the second one is two times
              the width of the first one, and the third one is three times that width.

        gap : "small", "medium", or "large"
            The size of the gap between the columns. Defaults to "small".

        vertical_alignment : "top", "center", or "bottom"
            The vertical alignment of the content inside the columns. Defaults to "top".

        Returns
        -------
        list of containers
            A list of container objects.

        Examples
        --------
        You can use the ``with`` notation to insert any element into a column:

        >>> import streamlit as st
        >>>
        >>> col1, col2, col3 = st.columns(3)
        >>>
        >>> with col1:
        ...    st.header("A cat")
        ...    st.image("https://static.streamlit.io/examples/cat.jpg")
        ...
        >>> with col2:
        ...    st.header("A dog")
        ...    st.image("https://static.streamlit.io/examples/dog.jpg")
        ...
        >>> with col3:
        ...    st.header("An owl")
        ...    st.image("https://static.streamlit.io/examples/owl.jpg")

        .. output ::
            https://doc-columns1.streamlit.app/
            height: 620px

        Or you can just call methods directly on the returned objects:

        >>> import streamlit as st
        >>> import numpy as np
        >>>
        >>> col1, col2 = st.columns([3, 1])
        >>> data = np.random.randn(10, 1)
        >>>
        >>> col1.subheader("A wide column with a chart")
        >>> col1.line_chart(data)
        >>>
        >>> col2.subheader("A narrow column with the data")
        >>> col2.write(data)

        .. output ::
            https://doc-columns2.streamlit.app/
            height: 550px

        """
        weights = spec
<<<<<<< HEAD
        weights_exception = StreamlitAPIException(
            "The input argument to st.columns must be either a "
            + "positive integer or a list of positive numeric weights. "
            + "See [documentation](https://docs.streamlit.io/develop/api-reference/layout/st.columns) "
            + "for more information."
        )

=======
>>>>>>> 51cd0c91
        if isinstance(weights, int):
            # If the user provided a single number, expand into equal weights.
            # E.g. (1,) * 3 => (1, 1, 1)
            # NOTE: A negative/zero spec will expand into an empty tuple.
            weights = (1,) * weights

        if len(weights) == 0 or any(weight <= 0 for weight in weights):
            raise StreamlitAPIException(
                "The input argument to st.columns must be either a "
                "positive integer or a list of positive numeric weights. "
                "See [documentation](https://docs.streamlit.io/library/api-reference/layout/st.columns) "
                "for more information."
            )

        vertical_alignment_mapping: dict[
            str, BlockProto.Column.VerticalAlignment.ValueType
        ] = {
            "top": BlockProto.Column.VerticalAlignment.TOP,
            "center": BlockProto.Column.VerticalAlignment.CENTER,
            "bottom": BlockProto.Column.VerticalAlignment.BOTTOM,
        }

        if vertical_alignment not in vertical_alignment_mapping:
            raise StreamlitAPIException(
                'The `vertical_alignment` argument to st.columns must be "top", "center", or "bottom". \n'
                f"The argument passed was {vertical_alignment}."
            )

        def column_gap(gap):
            if isinstance(gap, str):
                gap_size = gap.lower()
                valid_sizes = ["small", "medium", "large"]

                if gap_size in valid_sizes:
                    return gap_size

            raise StreamlitAPIException(
                'The gap argument to st.columns must be "small", "medium", or "large". \n'
                f"The argument passed was {gap}."
            )

        gap_size = column_gap(gap)

        def column_proto(normalized_weight: float) -> BlockProto:
            col_proto = BlockProto()
            col_proto.column.weight = normalized_weight
            col_proto.column.gap = gap_size
            col_proto.column.vertical_alignment = vertical_alignment_mapping[
                vertical_alignment
            ]
            col_proto.allow_empty = True
            return col_proto

        block_proto = BlockProto()
        block_proto.horizontal.gap = gap_size
        row = self.dg._block(block_proto)
        total_weight = sum(weights)
        return [row._block(column_proto(w / total_weight)) for w in weights]

    @gather_metrics("tabs")
    def tabs(self, tabs: Sequence[str]) -> Sequence[DeltaGenerator]:
        r"""Insert containers separated into tabs.

        Inserts a number of multi-element containers as tabs.
        Tabs are a navigational element that allows users to easily
        move between groups of related content.

        To add elements to the returned containers, you can use the ``with`` notation
        (preferred) or just call methods directly on the returned object. See
        examples below.

        .. warning::
            All the content of every tab is always sent to and rendered on the frontend.
            Conditional rendering is currently not supported.

        Parameters
        ----------
        tabs : list of str
            Creates a tab for each string in the list. The first tab is selected by default.
            The string is used as the name of the tab and can optionally contain Markdown,
            supporting the following elements: Bold, Italics, Strikethroughs, Inline Code,
            Emojis, and Links.

            This also supports:

            * Emoji shortcodes, such as ``:+1:``  and ``:sunglasses:``.
              For a list of all supported codes,
              see https://share.streamlit.io/streamlit/emoji-shortcodes.

            * LaTeX expressions, by wrapping them in "$" or "$$" (the "$$"
              must be on their own lines). Supported LaTeX functions are listed
              at https://katex.org/docs/supported.html.

            * Colored text and background colors for text, using the syntax
              ``:color[text to be colored]`` and ``:color-background[text to be colored]``,
              respectively. ``color`` must be replaced with any of the following
              supported colors: blue, green, orange, red, violet, gray/grey, rainbow.
              For example, you can use ``:orange[your text here]`` or
              ``:blue-background[your text here]``.

            Unsupported elements are unwrapped so only their children (text contents) render.
            Display unsupported elements as literal characters by
            backslash-escaping them. E.g. ``1\. Not an ordered list``.

        Returns
        -------
        list of containers
            A list of container objects.

        Examples
        --------
        You can use the ``with`` notation to insert any element into a tab:

        >>> import streamlit as st
        >>>
        >>> tab1, tab2, tab3 = st.tabs(["Cat", "Dog", "Owl"])
        >>>
        >>> with tab1:
        ...    st.header("A cat")
        ...    st.image("https://static.streamlit.io/examples/cat.jpg", width=200)
        ...
        >>> with tab2:
        ...    st.header("A dog")
        ...    st.image("https://static.streamlit.io/examples/dog.jpg", width=200)
        ...
        >>> with tab3:
        ...    st.header("An owl")
        ...    st.image("https://static.streamlit.io/examples/owl.jpg", width=200)

        .. output ::
            https://doc-tabs1.streamlit.app/
            height: 620px

        Or you can just call methods directly on the returned objects:

        >>> import streamlit as st
        >>> import numpy as np
        >>>
        >>> tab1, tab2 = st.tabs(["📈 Chart", "🗃 Data"])
        >>> data = np.random.randn(10, 1)
        >>>
        >>> tab1.subheader("A tab with a chart")
        >>> tab1.line_chart(data)
        >>>
        >>> tab2.subheader("A tab with the data")
        >>> tab2.write(data)


        .. output ::
            https://doc-tabs2.streamlit.app/
            height: 700px

        """
        if not tabs:
            raise StreamlitAPIException(
                "The input argument to st.tabs must contain at least one tab label."
            )

        if any(not isinstance(tab, str) for tab in tabs):
            raise StreamlitAPIException(
                "The tabs input list to st.tabs is only allowed to contain strings."
            )

        def tab_proto(label: str) -> BlockProto:
            tab_proto = BlockProto()
            tab_proto.tab.label = label
            tab_proto.allow_empty = True
            return tab_proto

        block_proto = BlockProto()
        block_proto.tab_container.SetInParent()
        tab_container = self.dg._block(block_proto)
        return tuple(tab_container._block(tab_proto(tab_label)) for tab_label in tabs)

    @gather_metrics("expander")
    def expander(self, label: str, expanded: bool = False) -> DeltaGenerator:
        r"""Insert a multi-element container that can be expanded/collapsed.

        Inserts a container into your app that can be used to hold multiple elements
        and can be expanded or collapsed by the user. When collapsed, all that is
        visible is the provided label.

        To add elements to the returned container, you can use the ``with`` notation
        (preferred) or just call methods directly on the returned object. See
        examples below.

        .. warning::
            Currently, you may not put expanders inside another expander.

        Parameters
        ----------
        label : str
            A string to use as the header for the expander. The label can optionally
            contain Markdown and supports the following elements: Bold, Italics,
            Strikethroughs, Inline Code, Emojis, and Links.

            This also supports:

            * Emoji shortcodes, such as ``:+1:``  and ``:sunglasses:``.
              For a list of all supported codes,
              see https://share.streamlit.io/streamlit/emoji-shortcodes.

            * LaTeX expressions, by wrapping them in "$" or "$$" (the "$$"
              must be on their own lines). Supported LaTeX functions are listed
              at https://katex.org/docs/supported.html.

            * Colored text and background colors for text, using the syntax
              ``:color[text to be colored]`` and ``:color-background[text to be colored]``,
              respectively. ``color`` must be replaced with any of the following
              supported colors: blue, green, orange, red, violet, gray/grey, rainbow.
              For example, you can use ``:orange[your text here]`` or
              ``:blue-background[your text here]``.

            Unsupported elements are unwrapped so only their children (text contents) render.
            Display unsupported elements as literal characters by
            backslash-escaping them. E.g. ``1\. Not an ordered list``.
        expanded : bool
            If True, initializes the expander in "expanded" state. Defaults to
            False (collapsed).

        Examples
        --------
        You can use the ``with`` notation to insert any element into an expander

        >>> import streamlit as st
        >>>
        >>> st.bar_chart({"data": [1, 5, 2, 6, 2, 1]})
        >>>
        >>> with st.expander("See explanation"):
        ...     st.write('''
        ...         The chart above shows some numbers I picked for you.
        ...         I rolled actual dice for these, so they're *guaranteed* to
        ...         be random.
        ...     ''')
        ...     st.image("https://static.streamlit.io/examples/dice.jpg")

        .. output ::
            https://doc-expander.streamlit.app/
            height: 750px

        Or you can just call methods directly on the returned objects:

        >>> import streamlit as st
        >>>
        >>> st.bar_chart({"data": [1, 5, 2, 6, 2, 1]})
        >>>
        >>> expander = st.expander("See explanation")
        >>> expander.write('''
        ...     The chart above shows some numbers I picked for you.
        ...     I rolled actual dice for these, so they're *guaranteed* to
        ...     be random.
        ... ''')
        >>> expander.image("https://static.streamlit.io/examples/dice.jpg")

        .. output ::
            https://doc-expander.streamlit.app/
            height: 750px

        """
        if label is None:
            raise StreamlitAPIException("A label is required for an expander")

        expandable_proto = BlockProto.Expandable()
        expandable_proto.expanded = expanded
        expandable_proto.label = label

        block_proto = BlockProto()
        block_proto.allow_empty = False
        block_proto.expandable.CopyFrom(expandable_proto)

        return self.dg._block(block_proto=block_proto)

    @gather_metrics("popover")
    def popover(
        self,
        label: str,
        *,
        help: str | None = None,
        disabled: bool = False,
        use_container_width: bool = False,
    ) -> DeltaGenerator:
        r"""Insert a popover container.

        Inserts a multi-element container as a popover. It consists of a button-like
        element and a container that opens when the button is clicked.

        Opening and closing the popover will not trigger a rerun. Interacting
        with widgets inside of an open popover will rerun the app while keeping
        the popover open. Clicking outside of the popover will close it.

        To add elements to the returned container, you can use the "with"
        notation (preferred) or just call methods directly on the returned object.
        See examples below.

        .. warning::
            You may not put a popover inside another popover.

        Parameters
        ----------
        label : str
            The label of the button that opens the popover container.
            The label can optionally contain Markdown and supports the
            following elements: Bold, Italics, Strikethroughs, Inline Code,
            Emojis, and Links.

            This also supports:

            * Emoji shortcodes, such as ``:+1:``  and ``:sunglasses:``.
                For a list of all supported codes,
                see https://share.streamlit.io/streamlit/emoji-shortcodes.

            * LaTeX expressions, by wrapping them in "$" or "$$" (the "$$"
                must be on their own lines). Supported LaTeX functions are listed
                at https://katex.org/docs/supported.html.

            * Colored text and background colors for text, using the syntax
              ``:color[text to be colored]`` and ``:color-background[text to be colored]``,
              respectively. ``color`` must be replaced with any of the following
              supported colors: blue, green, orange, red, violet, gray/grey, rainbow.
              For example, you can use ``:orange[your text here]`` or
              ``:blue-background[your text here]``.

            Unsupported elements are unwrapped so only their children (text contents) render.
            Display unsupported elements as literal characters by
            backslash-escaping them. E.g. ``1\. Not an ordered list``.

        help : str
            An optional tooltip that gets displayed when the popover button is
            hovered over.

        disabled : bool
            An optional boolean, which disables the popover button if set to
            True. The default is False.

        use_container_width : bool
            Whether to expand the button's width to fill its parent container.
            If ``use_container_width`` is ``False`` (default), Streamlit sizes
            the button to fit its contents. If ``use_container_width`` is
            ``True``, the width of the button matches its parent container.

            In both cases, if the contents of the button are wider than the
            parent container, the contents will line wrap.

            The popover containter's minimimun width matches the width of its
            button. The popover container may be wider than its button to fit
            the container's contents.

        Examples
        --------
        You can use the ``with`` notation to insert any element into a popover:

        >>> import streamlit as st
        >>>
        >>> with st.popover("Open popover"):
        >>>     st.markdown("Hello World 👋")
        >>>     name = st.text_input("What's your name?")
        >>>
        >>> st.write("Your name:", name)

        .. output ::
            https://doc-popover.streamlit.app/
            height: 400px

        Or you can just call methods directly on the returned objects:

        >>> import streamlit as st
        >>>
        >>> popover = st.popover("Filter items")
        >>> red = popover.checkbox("Show red items.", True)
        >>> blue = popover.checkbox("Show blue items.", True)
        >>>
        >>> if red:
        ...     st.write(":red[This is a red item.]")
        >>> if blue:
        ...     st.write(":blue[This is a blue item.]")

        .. output ::
            https://doc-popover2.streamlit.app/
            height: 400px
        """
        if label is None:
            raise StreamlitAPIException("A label is required for a popover")

        popover_proto = BlockProto.Popover()
        popover_proto.label = label
        popover_proto.use_container_width = use_container_width
        popover_proto.disabled = disabled
        if help:
            popover_proto.help = str(help)

        block_proto = BlockProto()
        block_proto.allow_empty = True
        block_proto.popover.CopyFrom(popover_proto)

        return self.dg._block(block_proto=block_proto)

    @gather_metrics("status")
    def status(
        self,
        label: str,
        *,
        expanded: bool = False,
        state: Literal["running", "complete", "error"] = "running",
    ) -> StatusContainer:
        r"""Insert a status container to display output from long-running tasks.

        Inserts a container into your app that is typically used to show the status and
        details of a process or task. The container can hold multiple elements and can
        be expanded or collapsed by the user similar to ``st.expander``.
        When collapsed, all that is visible is the status icon and label.

        The label, state, and expanded state can all be updated by calling ``.update()``
        on the returned object. To add elements to the returned container, you can
        use ``with`` notation (preferred) or just call methods directly on the returned
        object.

        By default, ``st.status()`` initializes in the "running" state. When called using
        ``with`` notation, it automatically updates to the "complete" state at the end
        of the "with" block. See examples below for more details.

        Parameters
        ----------

        label : str
            The initial label of the status container. The label can optionally
            contain Markdown and supports the following elements: Bold,
            Italics, Strikethroughs, Inline Code, Emojis, and Links.

            This also supports:

            * Emoji shortcodes, such as ``:+1:``  and ``:sunglasses:``.
              For a list of all supported codes,
              see https://share.streamlit.io/streamlit/emoji-shortcodes.

            * LaTeX expressions, by wrapping them in "$" or "$$" (the "$$"
              must be on their own lines). Supported LaTeX functions are listed
              at https://katex.org/docs/supported.html.

            * Colored text and background colors for text, using the syntax
              ``:color[text to be colored]`` and ``:color-background[text to be colored]``,
              respectively. ``color`` must be replaced with any of the following
              supported colors: blue, green, orange, red, violet, gray/grey, rainbow.
              For example, you can use ``:orange[your text here]`` or
              ``:blue-background[your text here]``.

            Unsupported elements are unwrapped so only their children (text contents)
            render. Display unsupported elements as literal characters by
            backslash-escaping them. E.g. ``1\. Not an ordered list``.

        expanded : bool
            If True, initializes the status container in "expanded" state. Defaults to
            False (collapsed).

        state : "running", "complete", or "error"
            The initial state of the status container which determines which icon is
            shown:

            * ``running`` (default): A spinner icon is shown.

            * ``complete``: A checkmark icon is shown.

            * ``error``: An error icon is shown.

        Returns
        -------

        StatusContainer
            A mutable status container that can hold multiple elements. The label, state,
            and expanded state can be updated after creation via ``.update()``.

        Examples
        --------

        You can use the ``with`` notation to insert any element into an status container:

        >>> import time
        >>> import streamlit as st
        >>>
        >>> with st.status("Downloading data..."):
        ...     st.write("Searching for data...")
        ...     time.sleep(2)
        ...     st.write("Found URL.")
        ...     time.sleep(1)
        ...     st.write("Downloading data...")
        ...     time.sleep(1)
        >>>
        >>> st.button("Rerun")

        .. output ::
            https://doc-status.streamlit.app/
            height: 300px

        You can also use ``.update()`` on the container to change the label, state,
        or expanded state:

        >>> import time
        >>> import streamlit as st
        >>>
        >>> with st.status("Downloading data...", expanded=True) as status:
        ...     st.write("Searching for data...")
        ...     time.sleep(2)
        ...     st.write("Found URL.")
        ...     time.sleep(1)
        ...     st.write("Downloading data...")
        ...     time.sleep(1)
        ...     status.update(label="Download complete!", state="complete", expanded=False)
        >>>
        >>> st.button("Rerun")

        .. output ::
            https://doc-status-update.streamlit.app/
            height: 300px

        """
        # We need to import StatusContainer here to avoid a circular import
        from streamlit.elements.lib.mutable_status_container import StatusContainer

        return StatusContainer._create(
            self.dg, label=label, expanded=expanded, state=state
        )

    def _dialog(
        self,
        title: str,
        *,
        dismissible: bool = True,
        width: Literal["small", "large"] = "small",
    ) -> Dialog:
        """Inserts the dialog container.

        Marked as internal because it is used by the dialog_decorator and is not supposed to be used directly.
        The dialog_decorator also has a more descriptive docstring since it is user-facing.
        """

        # We need to import Dialog here to avoid a circular import
        from streamlit.elements.lib.dialog import Dialog

        return Dialog._create(self.dg, title, dismissible=dismissible, width=width)

    @property
    def dg(self) -> DeltaGenerator:
        """Get our DeltaGenerator."""
        return cast("DeltaGenerator", self)<|MERGE_RESOLUTION|>--- conflicted
+++ resolved
@@ -233,16 +233,6 @@
 
         """
         weights = spec
-<<<<<<< HEAD
-        weights_exception = StreamlitAPIException(
-            "The input argument to st.columns must be either a "
-            + "positive integer or a list of positive numeric weights. "
-            + "See [documentation](https://docs.streamlit.io/develop/api-reference/layout/st.columns) "
-            + "for more information."
-        )
-
-=======
->>>>>>> 51cd0c91
         if isinstance(weights, int):
             # If the user provided a single number, expand into equal weights.
             # E.g. (1,) * 3 => (1, 1, 1)
@@ -253,7 +243,7 @@
             raise StreamlitAPIException(
                 "The input argument to st.columns must be either a "
                 "positive integer or a list of positive numeric weights. "
-                "See [documentation](https://docs.streamlit.io/library/api-reference/layout/st.columns) "
+                "See [documentation](https://docs.streamlit.io/develop/api-reference/layout/st.columns) "
                 "for more information."
             )
 
