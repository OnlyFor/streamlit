--- conflicted
+++ resolved
@@ -25,11 +25,7 @@
 from streamlit import type_util
 from streamlit.attribute_dictionary import AttributeDictionary
 from streamlit.chart_util import check_on_select_str
-<<<<<<< HEAD
-from streamlit.constants import ON_SELECTION_IGNORE, ON_SELECTION_RERUN
-=======
 from streamlit.constants import ON_SELECTION_IGNORE
->>>>>>> 4237599c
 from streamlit.elements.form import current_form_id
 from streamlit.elements.lib.streamlit_plotly_theme import (
     configure_streamlit_plotly_theme,
@@ -41,11 +37,7 @@
 from streamlit.runtime.metrics_util import gather_metrics
 from streamlit.runtime.scriptrunner import get_script_run_ctx
 from streamlit.runtime.state import WidgetCallback, register_widget
-<<<<<<< HEAD
-from streamlit.runtime.state.common import compute_widget_id
-=======
 from streamlit.runtime.state.common import RegisterWidgetResult, compute_widget_id
->>>>>>> 4237599c
 from streamlit.type_util import Key, to_key
 
 if TYPE_CHECKING:
@@ -96,11 +88,7 @@
         sharing: SharingMode = "streamlit",
         theme: Literal["streamlit"] | None = "streamlit",
         key: Key | None = None,
-<<<<<<< HEAD
-        on_select: bool | str | WidgetCallback = False,
-=======
         on_select: bool | Literal["rerun", "ignore"] | WidgetCallback = False,
->>>>>>> 4237599c
         **kwargs: Any,
     ) -> Union["DeltaGenerator", AttributeDictionary]:
         """Display an interactive Plotly chart.
@@ -188,11 +176,7 @@
                 f'You set theme="{theme}" while Streamlit charts only support theme=”streamlit” or theme=None to fallback to the default library theme.'
             )
         key = to_key(key)
-<<<<<<< HEAD
-        check_callback_rules(self.dg, on_select)
-=======
         check_callback_rules(self.dg, on_select_callback)
->>>>>>> 4237599c
         check_session_state_rules(default_value={}, key=key, writes_allowed=False)
         check_on_select_str(on_select, "plotly_chart")
         if current_form_id(self.dg):
@@ -226,28 +210,16 @@
 
         ctx = get_script_run_ctx()
 
-<<<<<<< HEAD
-        widget_callback = None
-        if not isinstance(on_select, bool) and not isinstance(on_select, str):
-            widget_callback = on_select
-
-        widget_state = {}
-=======
         if not isinstance(on_select, bool) and not isinstance(on_select, str):
             pass
 
         widget_state = cast(RegisterWidgetResult[Any], {})
->>>>>>> 4237599c
         if is_select_enabled:
             widget_state = register_widget(
                 "plotly_chart",
                 plotly_chart_proto,
                 user_key=key,
-<<<<<<< HEAD
-                on_change_handler=widget_callback,
-=======
                 on_change_handler=on_select_callback,
->>>>>>> 4237599c
                 args=None,
                 kwargs=None,
                 deserializer=deserialize,
@@ -319,19 +291,6 @@
     proto.theme = theme or ""
     proto.is_select_enabled = is_select_enabled
     ctx = get_script_run_ctx()
-<<<<<<< HEAD
-    id = compute_widget_id(
-        "plotly_chart",
-        user_key=key,
-        figure_or_data=figure_or_data,
-        use_container_width=use_container_width,
-        sharing=sharing,
-        key=key,
-        theme=theme,
-        page=ctx.page_script_hash if ctx else None,
-    )
-    proto.id = id
-=======
 
     if key is not None:
         key = str(key)
@@ -347,7 +306,6 @@
             page=ctx.page_script_hash if ctx else None,
         )
         proto.id = id
->>>>>>> 4237599c
 
 
 @caching.cache
