# Copyright (c) Streamlit Inc. (2018-2022) Snowflake Inc. (2022-2024)
#
# Licensed under the Apache License, Version 2.0 (the "License");
# you may not use this file except in compliance with the License.
# You may obtain a copy of the License at
#
#     http://www.apache.org/licenses/LICENSE-2.0
#
# Unless required by applicable law or agreed to in writing, software
# distributed under the License is distributed on an "AS IS" BASIS,
# WITHOUT WARRANTIES OR CONDITIONS OF ANY KIND, either express or implied.
# See the License for the specific language governing permissions and
# limitations under the License.

WIDGETS = [
    "button",
    "camera_input",
    "chat_input",
    "checkbox",
    "color_picker",
    "component_instance",
    "download_button",
    "file_uploader",
    "form",
    "multiselect",
    "number_input",
    "radio",
    "selectbox",
    "select_slider",
    "slider",
    "text_input",
    "text_area",
    "time_input",
    "date_input",
    "plotly_chart",
<<<<<<< HEAD
=======
    "arrow_vega_lite_chart",
>>>>>>> 52dcdc3e
]
NONWIDGET_ELEMENTS = [
    "alert",
    "arrow_area_chart",
    "arrow_bar_chart",
    "arrow_data_frame",
    "arrow_line_chart",
    "arrow_table",
    "audio",
    "balloons",
    "bokeh_chart",
    "code",
    "deck_gl_json_chart",
    "doc_string",
    "empty",
    "exception",
    "graphviz_chart",
    "heading",
    "iframe",
    "imgs",
    "json",
    # link_button unlike button and download_button is not a widget. It only sends a
    # forward messages to the frontend, and not sends trigger value back.
    "link_button",
    "markdown",
    "metric",
    "page_link",
    "progress",
    "pyplot",
    "snow",
    "text",
    "video",
    "write",
]<|MERGE_RESOLUTION|>--- conflicted
+++ resolved
@@ -33,10 +33,7 @@
     "time_input",
     "date_input",
     "plotly_chart",
-<<<<<<< HEAD
-=======
     "arrow_vega_lite_chart",
->>>>>>> 52dcdc3e
 ]
 NONWIDGET_ELEMENTS = [
     "alert",
