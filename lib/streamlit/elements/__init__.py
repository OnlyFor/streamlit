--- conflicted
+++ resolved
@@ -32,11 +32,7 @@
     "text_area",
     "time_input",
     "date_input",
-<<<<<<< HEAD
-    "plotly_chart_widget",
-=======
     "plotly_chart",
->>>>>>> 21d71287
 ]
 NONWIDGET_ELEMENTS = [
     "alert",
