--- conflicted
+++ resolved
@@ -23,10 +23,7 @@
 from typing import (
     TYPE_CHECKING,
     Any,
-<<<<<<< HEAD
     AsyncGenerator,
-=======
->>>>>>> eecfa24d
     Callable,
     Final,
     Generator,
