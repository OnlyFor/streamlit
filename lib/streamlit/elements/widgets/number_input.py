# Copyright (c) Streamlit Inc. (2018-2022) Snowflake Inc. (2022)
#
# Licensed under the Apache License, Version 2.0 (the "License");
# you may not use this file except in compliance with the License.
# You may obtain a copy of the License at
#
#     http://www.apache.org/licenses/LICENSE-2.0
#
# Unless required by applicable law or agreed to in writing, software
# distributed under the License is distributed on an "AS IS" BASIS,
# WITHOUT WARRANTIES OR CONDITIONS OF ANY KIND, either express or implied.
# See the License for the specific language governing permissions and
# limitations under the License.

from __future__ import annotations

import numbers
from dataclasses import dataclass
from textwrap import dedent
<<<<<<< HEAD
from typing import Union, cast, overload
=======
from typing import TYPE_CHECKING, Union, cast, overload
>>>>>>> b617e07d

import streamlit
from streamlit.elements.form import current_form_id
from streamlit.elements.utils import (
    check_callback_rules,
    check_session_state_rules,
    get_label_visibility_proto_value,
)
from streamlit.errors import StreamlitAPIException
from streamlit.js_number import JSNumber, JSNumberBoundsException
from streamlit.proto.NumberInput_pb2 import NumberInput as NumberInputProto
from streamlit.runtime.metrics_util import gather_metrics
from streamlit.runtime.scriptrunner import ScriptRunContext, get_script_run_ctx
from streamlit.runtime.state import (
    DefaultValue,
    WidgetArgs,
    WidgetCallback,
    WidgetKwargs,
    register_widget,
)
from streamlit.runtime.state.common import compute_widget_id
from streamlit.type_util import Key, LabelVisibility, maybe_raise_label_warnings, to_key

Number = Union[int, float]

if TYPE_CHECKING:
    from builtins import ellipsis


@dataclass
class NumberInputSerde:
    value: Number | None
    data_type: int

    def serialize(self, v: Number | None) -> Number | None:
        return v

    def deserialize(
        self, ui_value: Number | None, widget_id: str = ""
    ) -> Number | None:
        val: Number | None = ui_value if ui_value is not None else self.value

        if val is not None and self.data_type == NumberInputProto.INT:
            val = int(val)

        return val


class NumberInputMixin:
    @overload
    def number_input(
        self,
        label: str,
        min_value: Number | None = None,
        max_value: Number | None = None,
<<<<<<< HEAD
        value: DefaultValue | Number = DefaultValue(),
=======
        value: ellipsis | Number = ...,
>>>>>>> b617e07d
        step: Number | None = None,
        format: str | None = None,
        key: Key | None = None,
        help: str | None = None,
        on_change: WidgetCallback | None = None,
        args: WidgetArgs | None = None,
        kwargs: WidgetKwargs | None = None,
        *,  # keyword-only arguments:
        disabled: bool = False,
        label_visibility: LabelVisibility = "visible",
    ) -> Number:
        pass

    @overload
    def number_input(
        self,
        label: str,
        min_value: Number | None = None,
        max_value: Number | None = None,
        value: None = None,
        step: Number | None = None,
        format: str | None = None,
        key: Key | None = None,
        help: str | None = None,
        on_change: WidgetCallback | None = None,
        args: WidgetArgs | None = None,
        kwargs: WidgetKwargs | None = None,
        *,  # keyword-only arguments:
        disabled: bool = False,
        label_visibility: LabelVisibility = "visible",
    ) -> Number | None:
        pass

    @gather_metrics("number_input")
    def number_input(
        self,
        label: str,
        min_value: Number | None = None,
        max_value: Number | None = None,
<<<<<<< HEAD
        value: DefaultValue | Number | None = DefaultValue(),
=======
        value: ellipsis | Number | None = ...,
>>>>>>> b617e07d
        step: Number | None = None,
        format: str | None = None,
        key: Key | None = None,
        help: str | None = None,
        on_change: WidgetCallback | None = None,
        args: WidgetArgs | None = None,
        kwargs: WidgetKwargs | None = None,
        *,  # keyword-only arguments:
        disabled: bool = False,
        label_visibility: LabelVisibility = "visible",
    ) -> Number | None:
        r"""Display a numeric input widget.

        .. note::
            Integer values exceeding +/- ``(1<<53) - 1`` cannot be accurately
            stored or returned by the widget due to serialization contstraints
            between the Python server and JavaScript client. You must handle
            such numbers as floats, leading to a loss in precision.

        Parameters
        ----------
        label : str
            A short label explaining to the user what this input is for.
            The label can optionally contain Markdown and supports the following
            elements: Bold, Italics, Strikethroughs, Inline Code, Emojis, and Links.

            This also supports:

            * Emoji shortcodes, such as ``:+1:``  and ``:sunglasses:``.
              For a list of all supported codes,
              see https://share.streamlit.io/streamlit/emoji-shortcodes.

            * LaTeX expressions, by wrapping them in "$" or "$$" (the "$$"
              must be on their own lines). Supported LaTeX functions are listed
              at https://katex.org/docs/supported.html.

            * Colored text, using the syntax ``:color[text to be colored]``,
              where ``color`` needs to be replaced with any of the following
              supported colors: blue, green, orange, red, violet, gray/grey, rainbow.

            Unsupported elements are unwrapped so only their children (text contents) render.
            Display unsupported elements as literal characters by
            backslash-escaping them. E.g. ``1\. Not an ordered list``.

            For accessibility reasons, you should never set an empty label (label="")
            but hide it with label_visibility if needed. In the future, we may disallow
            empty labels by raising an exception.
        min_value : int, float, or None
            The minimum permitted value.
            If None, there will be no minimum.
        max_value : int, float, or None
            The maximum permitted value.
            If None, there will be no maximum.
        value : int, float, or None
            The value of this widget when it first renders. If ``None``, the widget
<<<<<<< HEAD
            will be  initialized as empty and returns ``None`` as long as the viewer
            didn't provide input. Defaults to min_value, or 0.0 if min_value is None.
=======
            will be initialized empty and returns ``None`` as long as the user didn't
            provide an input. Defaults to min_value, or 0.0 if min_value is None.
>>>>>>> b617e07d
        step : int, float, or None
            The stepping interval.
            Defaults to 1 if the value is an int, 0.01 otherwise.
            If the value is not specified, the format parameter will be used.
        format : str or None
            A printf-style format string controlling how the interface should
            display numbers. Output must be purely numeric. This does not impact
            the return value. Valid formatters: %d %e %f %g %i %u
        key : str or int
            An optional string or integer to use as the unique key for the widget.
            If this is omitted, a key will be generated for the widget
            based on its content. Multiple widgets of the same type may
            not share the same key.
        help : str
            An optional tooltip that gets displayed next to the input.
        on_change : callable
            An optional callback invoked when this number_input's value changes.
        args : tuple
            An optional tuple of args to pass to the callback.
        kwargs : dict
            An optional dict of kwargs to pass to the callback.
        disabled : bool
            An optional boolean, which disables the number input if set to
            True. The default is False. This argument can only be supplied by
            keyword.
        label_visibility : "visible", "hidden", or "collapsed"
            The visibility of the label. If "hidden", the label doesn't show but there
            is still empty space for it above the widget (equivalent to label="").
            If "collapsed", both the label and the space are removed. Default is
            "visible". This argument can only be supplied by keyword.

        Returns
        -------
        int or float
            The current value of the numeric input widget. The return type
            will match the data type of the value parameter.

        Example
        -------
        >>> import streamlit as st
        >>>
        >>> number = st.number_input('Insert a number')
        >>> st.write('The current number is ', number)

        .. output::
           https://doc-number-input.streamlit.app/
           height: 260px

        """
        ctx = get_script_run_ctx()
        return self._number_input(
            label=label,
            min_value=min_value,
            max_value=max_value,
            value=value,
            step=step,
            format=format,
            key=key,
            help=help,
            on_change=on_change,
            args=args,
            kwargs=kwargs,
            disabled=disabled,
            label_visibility=label_visibility,
            ctx=ctx,
        )

    def _number_input(
        self,
        label: str,
        min_value: Number | None = None,
        max_value: Number | None = None,
<<<<<<< HEAD
        value: DefaultValue | Number | None = DefaultValue(),
=======
        value: ellipsis | Number | None = ...,
>>>>>>> b617e07d
        step: Number | None = None,
        format: str | None = None,
        key: Key | None = None,
        help: str | None = None,
        on_change: WidgetCallback | None = None,
        args: WidgetArgs | None = None,
        kwargs: WidgetKwargs | None = None,
        *,  # keyword-only arguments:
        disabled: bool = False,
        label_visibility: LabelVisibility = "visible",
        ctx: ScriptRunContext | None = None,
    ) -> Number | None:
        key = to_key(key)
        check_callback_rules(self.dg, on_change)
        check_session_state_rules(
<<<<<<< HEAD
            default_value=None if isinstance(value, DefaultValue) else value, key=key
=======
            default_value=None if value is DefaultValue else value, key=key
>>>>>>> b617e07d
        )
        maybe_raise_label_warnings(label, label_visibility)

        id = compute_widget_id(
            "number_input",
            user_key=key,
            label=label,
            min_value=min_value,
            max_value=max_value,
            value=value,
            step=step,
            format=format,
            key=key,
            help=help,
            form_id=current_form_id(self.dg),
            page=ctx.page_script_hash if ctx else None,
        )

        # Ensure that all arguments are of the same type.
        number_input_args = [min_value, max_value, value, step]

        int_args = all(
<<<<<<< HEAD
            isinstance(a, (numbers.Integral, type(None), DefaultValue))
=======
            isinstance(a, (numbers.Integral, type(None), type(DefaultValue)))
>>>>>>> b617e07d
            for a in number_input_args
        )

        float_args = all(
<<<<<<< HEAD
            isinstance(a, (float, type(None), DefaultValue)) for a in number_input_args
=======
            isinstance(a, (float, type(None), type(DefaultValue)))
            for a in number_input_args
>>>>>>> b617e07d
        )

        if not int_args and not float_args:
            raise StreamlitAPIException(
                "All numerical arguments must be of the same type."
                f"\n`value` has {type(value).__name__} type."
                f"\n`min_value` has {type(min_value).__name__} type."
                f"\n`max_value` has {type(max_value).__name__} type."
                f"\n`step` has {type(step).__name__} type."
            )

<<<<<<< HEAD
        if isinstance(value, DefaultValue):
=======
        if value is DefaultValue:
>>>>>>> b617e07d
            if min_value is not None:
                value = min_value
            elif int_args and float_args:
                value = 0.0  # if no values are provided, defaults to float
            elif int_args:
                value = 0
            else:
                value = 0.0

        int_value = isinstance(value, numbers.Integral)
        float_value = isinstance(value, float)

        if value is None:
            if int_args and not float_args:
                # Select int type if all relevant args are ints:
                int_value = True
            else:
                # Otherwise, defaults to float:
                float_value = True

        if format is None:
            format = "%d" if int_value else "%0.2f"

        # Warn user if they format an int type as a float or vice versa.
        if format in ["%d", "%u", "%i"] and float_value:
            import streamlit as st

            st.warning(
                "Warning: NumberInput value below has type float,"
                f" but format {format} displays as integer."
            )
        elif format[-1] == "f" and int_value:
            import streamlit as st

            st.warning(
                "Warning: NumberInput value below has type int so is"
                f" displayed as int despite format string {format}."
            )

        if step is None:
            step = 1 if int_value else 0.01

        try:
            float(format % 2)
        except (TypeError, ValueError):
            raise StreamlitAPIException(
                "Format string for st.number_input contains invalid characters: %s"
                % format
            )

        # Ensure that the value matches arguments' types.
        all_ints = int_value and int_args

        if min_value is not None and value is not None and min_value > value:
            raise StreamlitAPIException(
                f"The default `value` {value} must be greater than or equal to the `min_value` {min_value}"
            )
        if max_value is not None and value is not None and max_value < value:
            raise StreamlitAPIException(
                f"The default `value` {value} must be less than or equal to the `max_value` {max_value}"
            )

        # Bounds checks. JSNumber produces human-readable exceptions that
        # we simply re-package as StreamlitAPIExceptions.
        try:
            if all_ints:
                if min_value is not None:
                    JSNumber.validate_int_bounds(
                        min_value, "`min_value`"  # type: ignore
                    )
                if max_value is not None:
                    JSNumber.validate_int_bounds(
                        max_value, "`max_value`"  # type: ignore
                    )
                if step is not None:
                    JSNumber.validate_int_bounds(step, "`step`")  # type: ignore
                if value is not None:
                    JSNumber.validate_int_bounds(value, "`value`")  # type: ignore
            else:
                if min_value is not None:
                    JSNumber.validate_float_bounds(min_value, "`min_value`")
                if max_value is not None:
                    JSNumber.validate_float_bounds(max_value, "`max_value`")
                if step is not None:
                    JSNumber.validate_float_bounds(step, "`step`")
                if value is not None:
                    JSNumber.validate_float_bounds(value, "`value`")
        except JSNumberBoundsException as e:
            raise StreamlitAPIException(str(e))

        data_type = NumberInputProto.INT if all_ints else NumberInputProto.FLOAT

        number_input_proto = NumberInputProto()
        number_input_proto.id = id
        number_input_proto.data_type = data_type
        number_input_proto.label = label
        if value is not None:
            number_input_proto.default = value
        number_input_proto.form_id = current_form_id(self.dg)
        number_input_proto.disabled = disabled
        number_input_proto.label_visibility.value = get_label_visibility_proto_value(
            label_visibility
        )

        if help is not None:
            number_input_proto.help = dedent(help)

        if min_value is not None:
            number_input_proto.min = min_value
            number_input_proto.has_min = True

        if max_value is not None:
            number_input_proto.max = max_value
            number_input_proto.has_max = True

        if step is not None:
            number_input_proto.step = step

        if format is not None:
            number_input_proto.format = format

        serde = NumberInputSerde(value, data_type)
        widget_state = register_widget(
            "number_input",
            number_input_proto,
            user_key=key,
            on_change_handler=on_change,
            args=args,
            kwargs=kwargs,
            deserializer=serde.deserialize,
            serializer=serde.serialize,
            ctx=ctx,
        )

        if widget_state.value_changed:
            if widget_state.value is not None:
                number_input_proto.value = widget_state.value
            number_input_proto.set_value = True

        self.dg._enqueue("number_input", number_input_proto)
        return widget_state.value

    @property
    def dg(self) -> "streamlit.delta_generator.DeltaGenerator":
        """Get our DeltaGenerator."""
        return cast("streamlit.delta_generator.DeltaGenerator", self)<|MERGE_RESOLUTION|>--- conflicted
+++ resolved
@@ -17,11 +17,7 @@
 import numbers
 from dataclasses import dataclass
 from textwrap import dedent
-<<<<<<< HEAD
-from typing import Union, cast, overload
-=======
 from typing import TYPE_CHECKING, Union, cast, overload
->>>>>>> b617e07d
 
 import streamlit
 from streamlit.elements.form import current_form_id
@@ -77,11 +73,7 @@
         label: str,
         min_value: Number | None = None,
         max_value: Number | None = None,
-<<<<<<< HEAD
-        value: DefaultValue | Number = DefaultValue(),
-=======
         value: ellipsis | Number = ...,
->>>>>>> b617e07d
         step: Number | None = None,
         format: str | None = None,
         key: Key | None = None,
@@ -121,11 +113,7 @@
         label: str,
         min_value: Number | None = None,
         max_value: Number | None = None,
-<<<<<<< HEAD
-        value: DefaultValue | Number | None = DefaultValue(),
-=======
         value: ellipsis | Number | None = ...,
->>>>>>> b617e07d
         step: Number | None = None,
         format: str | None = None,
         key: Key | None = None,
@@ -181,13 +169,8 @@
             If None, there will be no maximum.
         value : int, float, or None
             The value of this widget when it first renders. If ``None``, the widget
-<<<<<<< HEAD
-            will be  initialized as empty and returns ``None`` as long as the viewer
-            didn't provide input. Defaults to min_value, or 0.0 if min_value is None.
-=======
             will be initialized empty and returns ``None`` as long as the user didn't
             provide an input. Defaults to min_value, or 0.0 if min_value is None.
->>>>>>> b617e07d
         step : int, float, or None
             The stepping interval.
             Defaults to 1 if the value is an int, 0.01 otherwise.
@@ -260,11 +243,7 @@
         label: str,
         min_value: Number | None = None,
         max_value: Number | None = None,
-<<<<<<< HEAD
-        value: DefaultValue | Number | None = DefaultValue(),
-=======
         value: ellipsis | Number | None = ...,
->>>>>>> b617e07d
         step: Number | None = None,
         format: str | None = None,
         key: Key | None = None,
@@ -280,11 +259,7 @@
         key = to_key(key)
         check_callback_rules(self.dg, on_change)
         check_session_state_rules(
-<<<<<<< HEAD
-            default_value=None if isinstance(value, DefaultValue) else value, key=key
-=======
             default_value=None if value is DefaultValue else value, key=key
->>>>>>> b617e07d
         )
         maybe_raise_label_warnings(label, label_visibility)
 
@@ -307,21 +282,13 @@
         number_input_args = [min_value, max_value, value, step]
 
         int_args = all(
-<<<<<<< HEAD
-            isinstance(a, (numbers.Integral, type(None), DefaultValue))
-=======
             isinstance(a, (numbers.Integral, type(None), type(DefaultValue)))
->>>>>>> b617e07d
             for a in number_input_args
         )
 
         float_args = all(
-<<<<<<< HEAD
-            isinstance(a, (float, type(None), DefaultValue)) for a in number_input_args
-=======
             isinstance(a, (float, type(None), type(DefaultValue)))
             for a in number_input_args
->>>>>>> b617e07d
         )
 
         if not int_args and not float_args:
@@ -333,11 +300,7 @@
                 f"\n`step` has {type(step).__name__} type."
             )
 
-<<<<<<< HEAD
-        if isinstance(value, DefaultValue):
-=======
         if value is DefaultValue:
->>>>>>> b617e07d
             if min_value is not None:
                 value = min_value
             elif int_args and float_args:
