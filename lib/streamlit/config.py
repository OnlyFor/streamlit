# Copyright (c) Streamlit Inc. (2018-2022) Snowflake Inc. (2022-2024)
#
# Licensed under the Apache License, Version 2.0 (the "License");
# you may not use this file except in compliance with the License.
# You may obtain a copy of the License at
#
#     http://www.apache.org/licenses/LICENSE-2.0
#
# Unless required by applicable law or agreed to in writing, software
# distributed under the License is distributed on an "AS IS" BASIS,
# WITHOUT WARRANTIES OR CONDITIONS OF ANY KIND, either express or implied.
# See the License for the specific language governing permissions and
# limitations under the License.

"""Loads the configuration data."""

from __future__ import annotations

import copy
import os
import secrets
import threading
from collections import OrderedDict
<<<<<<< HEAD
from typing import Any, Callable, Dict, cast
=======
from typing import Any, Callable
>>>>>>> 53630a9c

from blinker import Signal

from streamlit import config_util, development, env_util, file_util, util
from streamlit.config_option import ConfigOption
from streamlit.errors import StreamlitAPIException

# Config System Global State #

# Descriptions of each of the possible config sections.
# (We use OrderedDict to make the order in which sections are declared in this
# file be the same order as the sections appear with `streamlit config show`)
_section_descriptions: dict[str, str] = OrderedDict(
    _test="Special test section just used for unit tests."
)

# Ensures that we don't try to get or set config options when config.toml files
# change so are re-parsed.
_config_lock = threading.RLock()

# Stores config options with their default values (or None if they don't have
# a default) before they are updated with values from config.toml files, flags
# to `streamlit run`, etc. Note that this and _config_options below are
# OrderedDicts to ensure stable ordering when printed using
# `streamlit config show`.
_config_options_template: dict[str, ConfigOption] = OrderedDict()

# Stores the current state of config options.
<<<<<<< HEAD
_config_options: Dict[str, ConfigOption] | None = None
=======
_config_options: dict[str, ConfigOption] | None = None
>>>>>>> 53630a9c


# Indicates that a config option was defined by the user.
_USER_DEFINED = "<user defined>"

# Indicates that a config option was defined either in an environment variable
# or via command-line flag.
_DEFINED_BY_FLAG = "command-line argument or environment variable"

# Indicates that a config option was defined in an environment variable
_DEFINED_BY_ENV_VAR = "environment variable"


def set_option(key: str, value: Any, where_defined: str = _USER_DEFINED) -> None:
    """Set config option.

    Run `streamlit config show` in the terminal to see all available options.

    This is an internal API. The public `st.set_option` API is implemented
    in `set_user_option`.

    Parameters
    ----------
    key : str
        The config option key of the form "section.optionName". To see all
        available options, run `streamlit config show` on a terminal.

    value
        The new value to assign to this config option.

    where_defined : str
        Tells the config system where this was set.
    """
    with _config_lock:
        # Ensure that our config files have been parsed.
        get_config_options()
        _set_option(key, value, where_defined)


def set_user_option(key: str, value: Any) -> None:
    """Set config option.

    Currently, only the following config options can be set within the script itself:
        * client.caching
        * client.displayEnabled
        * deprecation.*

    Calling with any other options will raise StreamlitAPIException.

    Run `streamlit config show` in the terminal to see all available options.

    Parameters
    ----------
    key : str
        The config option key of the form "section.optionName". To see all
        available options, run `streamlit config show` on a terminal.

    value
        The new value to assign to this config option.

    """
    try:
        opt = _config_options_template[key]
    except KeyError as ke:
        raise StreamlitAPIException(
            "Unrecognized config option: {key}".format(key=key)
        ) from ke
    if opt.scriptable:
        set_option(key, value)
        return

    raise StreamlitAPIException(
        "{key} cannot be set on the fly. Set as command line option, e.g. streamlit run script.py --{key}, or in config.toml instead.".format(
            key=key
        )
    )


def get_option(key: str) -> Any:
    """Return the current value of a given Streamlit config option.

    Run `streamlit config show` in the terminal to see all available options.

    Parameters
    ----------
    key : str
        The config option key of the form "section.optionName". To see all
        available options, run `streamlit config show` on a terminal.
    """
    with _config_lock:
        config_options = get_config_options()

        if key not in config_options:
            raise RuntimeError('Config key "%s" not defined.' % key)
        return config_options[key].value


def get_options_for_section(section: str) -> dict[str, Any]:
    """Get all of the config options for the given section.

    Run `streamlit config show` in the terminal to see all available options.

    Parameters
    ----------
    section : str
        The name of the config section to fetch options for.

    Returns
    -------
    dict[str, Any]
        A dict mapping the names of the options in the given section (without
        the section name as a prefix) to their values.
    """
    with _config_lock:
        config_options = get_config_options()

        options_for_section = {}
        for option in config_options.values():
            if option.section == section:
                options_for_section[option.name] = option.value
        return options_for_section


def _create_section(section: str, description: str) -> None:
    """Create a config section and store it globally in this module."""
    assert section not in _section_descriptions, (
        'Cannot define section "%s" twice.' % section
    )
    _section_descriptions[section] = description


def _create_option(
    key: str,
    description: str | None = None,
    default_val: Any | None = None,
    scriptable: bool = False,
    visibility: str = "visible",
    deprecated: bool = False,
    deprecation_text: str | None = None,
    expiration_date: str | None = None,
    replaced_by: str | None = None,
    type_: type = str,
    sensitive: bool = False,
) -> ConfigOption:
    '''Create a ConfigOption and store it globally in this module.

    There are two ways to create a ConfigOption:

        (1) Simple, constant config options are created as follows:

            _create_option('section.optionName',
                description = 'Put the description here.',
                default_val = 12345)

        (2) More complex, programmable config options use decorator syntax to
        resolve their values at runtime:

            @_create_option('section.optionName')
            def _section_option_name():
                """Put the description here."""
                return 12345

    To achieve this sugar, _create_option() returns a *callable object* of type
    ConfigObject, which then decorates the function.

    NOTE: ConfigObjects call their evaluation functions *every time* the option
    is requested. To prevent this, use the `streamlit.util.memoize` decorator as
    follows:

            @_create_option('section.memoizedOptionName')
            @util.memoize
            def _section_memoized_option_name():
                """Put the description here."""

                (This function is only called once.)
                """
                return 12345

    '''
    option = ConfigOption(
        key,
        description=description,
        default_val=default_val,
        scriptable=scriptable,
        visibility=visibility,
        deprecated=deprecated,
        deprecation_text=deprecation_text,
        expiration_date=expiration_date,
        replaced_by=replaced_by,
        type_=type_,
        sensitive=sensitive,
    )
    assert (
        option.section in _section_descriptions
    ), 'Section "%s" must be one of %s.' % (
        option.section,
        ", ".join(_section_descriptions.keys()),
    )
    assert key not in _config_options_template, 'Cannot define option "%s" twice.' % key
    _config_options_template[key] = option
    return option


def _delete_option(key: str) -> None:
    """Remove a ConfigOption by key from the global store.

    Only for use in testing.
    """
    try:
        del _config_options_template[key]
        assert (
            _config_options is not None
        ), "_config_options should always be populated here."
        del _config_options[key]
    except Exception:
        # We don't care if the option already doesn't exist.
        pass


# Config Section: Global #

_create_section("global", "Global options that apply across all of Streamlit.")

_create_option(
    "global.disableWatchdogWarning",
    description="""
        By default, Streamlit checks if the Python watchdog module is available
        and, if not, prints a warning asking for you to install it. The watchdog
        module is not required, but highly recommended. It improves Streamlit's
        ability to detect changes to files in your filesystem.

        If you'd like to turn off this warning, set this to True.
        """,
    default_val=False,
    type_=bool,
    deprecated=True,
    deprecation_text="global.disableWatchdogWarning has been deprecated and will be removed in a future version.",
    expiration_date="2024-01-20",
)


_create_option(
    "global.disableWidgetStateDuplicationWarning",
    description="""
        By default, Streamlit displays a warning when a user sets both a widget
        default value in the function defining the widget and a widget value via
        the widget's key in `st.session_state`.

        If you'd like to turn off this warning, set this to True.
        """,
    default_val=False,
    type_=bool,
)


_create_option(
    "global.showWarningOnDirectExecution",
    description="""
        If True, will show a warning when you run a Streamlit-enabled script
        via "python my_script.py".
        """,
    default_val=True,
    type_=bool,
)


@_create_option("global.developmentMode", visibility="hidden", type_=bool)
def _global_development_mode() -> bool:
    """Are we in development mode.

    This option defaults to True if and only if Streamlit wasn't installed
    normally.
    """
    return (
        not env_util.is_pex()
        and "site-packages" not in __file__
        and "dist-packages" not in __file__
        and "__pypackages__" not in __file__
    )


_create_option(
    "global.logLevel",
    description="""Level of logging: 'error', 'warning', 'info', or 'debug'.

    Default: 'info'
    """,
    deprecated=True,
    deprecation_text="global.logLevel has been replaced with logger.level",
    expiration_date="2020-11-30",
    replaced_by="logger.level",
)

_create_option(
    "global.unitTest",
    description="Are we in a unit test?",
    visibility="hidden",
    default_val=False,
    type_=bool,
)

_create_option(
    "global.suppressDeprecationWarnings",
    description="Hide deprecation warnings in the streamlit app.",
    visibility="hidden",
    default_val=False,
    type_=bool,
)

_create_option(
    "global.minCachedMessageSize",
    description="""Only cache ForwardMsgs that are greater than or equal to
        this minimum.""",
    visibility="hidden",
    default_val=10 * 1e3,
    type_=float,
)  # 10k

_create_option(
    "global.maxCachedMessageAge",
    description="""Expire cached ForwardMsgs whose age is greater than this
        value. A message's age is defined by how many times its script has
        finished running since the message has been accessed.""",
    visibility="hidden",
    default_val=2,
    type_=int,
)

_create_option(
    "global.storeCachedForwardMessagesInMemory",
    description="""If True, store cached ForwardMsgs in backend memory.
        This is an internal flag to validate a potential removal of the in-memory
        forward message cache.""",
    visibility="hidden",
    default_val=True,
    type_=bool,
)

_create_option(
    "global.dataFrameSerialization",
    description="""
        DataFrame serialization.

        Acceptable values:
        - 'legacy': Serialize DataFrames using Streamlit's custom format. Slow
          but battle-tested.
        - 'arrow': Serialize DataFrames using Apache Arrow. Much faster and versatile.""",
    default_val="arrow",
    type_=str,
    deprecated=True,
    deprecation_text="Legacy serialization has been removed. All dataframes will be serialized using Apache Arrow.",
    expiration_date="2023-11-01",
)

# Config Section: Logger #
_create_section("logger", "Settings to customize Streamlit log messages.")


@_create_option("logger.level", type_=str)
def _logger_log_level() -> str:
    """Level of logging: 'error', 'warning', 'info', or 'debug'.

    Default: 'info'
    """
    if get_option("global.logLevel"):
        return str(get_option("global.logLevel"))
    elif get_option("global.developmentMode"):
        return "debug"
    else:
        return "info"


@_create_option("logger.messageFormat", type_=str)
def _logger_message_format() -> str:
    """String format for logging messages. If logger.datetimeFormat is set,
    logger messages will default to `%(asctime)s.%(msecs)03d %(message)s`. See
    [Python's documentation](https://docs.python.org/2.6/library/logging.html#formatter-objects)
    for available attributes.

    Default: "%(asctime)s %(message)s"
    """
    if get_option("global.developmentMode"):
        from streamlit.logger import DEFAULT_LOG_MESSAGE

        return DEFAULT_LOG_MESSAGE
    else:
        return "%(asctime)s %(message)s"


_create_option(
    "logger.enableRich",
    description="""
        Controls whether uncaught app exceptions are logged via the rich library.

        If True and if rich is installed, exception tracebacks will be logged with syntax highlighting and formatting.
        Rich tracebacks are easier to read and show more code than standard Python tracebacks.

        If set to False, the default Python traceback formatting will be used.""",
    default_val=False,
    visibility="hidden",
    type_=bool,
    scriptable=True,
)

# Config Section: Client #

_create_section("client", "Settings for scripts that use Streamlit.")

_create_option(
    "client.caching",
    description="""
        Whether to enable st.cache. This does not affect st.cache_data or
        st.cache_resource.""",
    default_val=True,
    type_=bool,
    scriptable=True,
    deprecated=True,
    deprecation_text="client.caching has been deprecated and is not required anymore for our new caching commands.",
    expiration_date="2024-01-20",
)

_create_option(
    "client.displayEnabled",
    description="""If false, makes your Streamlit script not draw to a
        Streamlit app.""",
    default_val=True,
    type_=bool,
    scriptable=True,
    deprecated=True,
    deprecation_text="client.displayEnabled has been deprecated and will be removed in a future version.",
    expiration_date="2024-01-20",
)

_create_option(
    "client.showErrorDetails",
    description="""
        Controls whether uncaught app exceptions and deprecation warnings
        are displayed in the browser. By default, this is set to True and
        Streamlit displays app exceptions and associated tracebacks, and
        deprecation warnings, in the browser.

        If set to False, deprecation warnings and full exception messages
        will print to the console only. Exceptions will still display in the
        browser with a generic error message. For now, the exception type and
        traceback show in the browser also, but they will be removed in the
        future.""",
    default_val=True,
    type_=bool,
    scriptable=True,
)

_create_option(
    "client.toolbarMode",
    description="""
        Change the visibility of items in the toolbar, options menu,
        and settings dialog (top right of the app).

        Allowed values:
        * "auto"      : Show the developer options if the app is accessed through
                        localhost or through Streamlit Community Cloud as a developer.
                        Hide them otherwise.
        * "developer" : Show the developer options.
        * "viewer"    : Hide the developer options.
        * "minimal"   : Show only options set externally (e.g. through
                        Streamlit Community Cloud) or through st.set_page_config.
                        If there are no options left, hide the menu.
""",
    default_val="auto",
    type_=str,
    scriptable=True,
)

_create_option(
    "client.showSidebarNavigation",
    description="""Controls whether the default sidebar page navigation in a multi-page app is displayed.""",
    default_val=True,
    type_=bool,
    scriptable=True,
)

# Config Section: Runner #

_create_section("runner", "Settings for how Streamlit executes your script")

_create_option(
    "runner.magicEnabled",
    description="""
        Allows you to type a variable or string by itself in a single line of
        Python code to write it to the app.
        """,
    default_val=True,
    type_=bool,
)

_create_option(
    "runner.installTracer",
    description="""
        Install a Python tracer to allow you to stop or pause your script at
        any point and introspect it. As a side-effect, this slows down your
        script's execution.
        """,
    default_val=False,
    type_=bool,
    deprecated=True,
    deprecation_text="runner.installTracer has been deprecated and will be removed in a future version.",
    expiration_date="2024-01-20",
)

_create_option(
    "runner.fixMatplotlib",
    description="""
        Sets the MPLBACKEND environment variable to Agg inside Streamlit to
        prevent Python crashing.
        """,
    default_val=True,
    deprecated=True,
    deprecation_text="runner.fixMatplotlib has been deprecated and will be removed in a future version.",
    expiration_date="2024-01-20",
    type_=bool,
)

_create_option(
    "runner.postScriptGC",
    description="""
        Run the Python Garbage Collector after each script execution. This
        can help avoid excess memory use in Streamlit apps, but could
        introduce delay in rerunning the app script for high-memory-use
        applications.
        """,
    default_val=True,
    type_=bool,
    visibility="hidden",
)

_create_option(
    "runner.fastReruns",
    description="""
        Handle script rerun requests immediately, rather than waiting for script
        execution to reach a yield point. This makes Streamlit much more
        responsive to user interaction, but it can lead to race conditions in
        apps that mutate session_state data outside of explicit session_state
        assignment statements.
    """,
    default_val=True,
    type_=bool,
)

_create_option(
    "runner.enforceSerializableSessionState",
    description="""
        Raise an exception after adding unserializable data to Session State.
        Some execution environments may require serializing all data in Session
        State, so it may be useful to detect incompatibility during development,
        or when the execution environment will stop supporting it in the future.
    """,
    default_val=False,
    type_=bool,
)

_create_option(
    "runner.enumCoercion",
    description="""
        Adjust how certain 'options' widgets like radio, selectbox, and
        multiselect coerce Enum members when the Enum class gets
        re-defined during a script re-run.

        Allowed values:
        * "off": Disables Enum coercion.
        * "nameOnly": Enum classes can be coerced if their member names match.
        * "nameAndValue": Enum classes can be coerced if their member names AND
          member values match.
    """,
    default_val="nameOnly",
    type_=str,
)

# Config Section: Server #

_create_section("server", "Settings for the Streamlit server")

_create_option(
    "server.folderWatchBlacklist",
    description="""List of folders that should not be watched for changes. This
    impacts both "Run on Save" and @st.cache.

    Relative paths will be taken as relative to the current working directory.

    Example: ['/home/user1/env', 'relative/path/to/folder']
    """,
    default_val=[],
)

_create_option(
    "server.fileWatcherType",
    description="""
        Change the type of file watcher used by Streamlit, or turn it off
        completely.

        Allowed values:
        * "auto"     : Streamlit will attempt to use the watchdog module, and
                       falls back to polling if watchdog is not available.
        * "watchdog" : Force Streamlit to use the watchdog module.
        * "poll"     : Force Streamlit to always use polling.
        * "none"     : Streamlit will not watch files.
    """,
    default_val="auto",
    type_=str,
)


@_create_option("server.cookieSecret", type_=str, sensitive=True)
@util.memoize
def _server_cookie_secret() -> str:
    """Symmetric key used to produce signed cookies. If deploying on multiple replicas, this should
    be set to the same value across all replicas to ensure they all share the same secret.

    Default: randomly generated secret key.
    """
    return secrets.token_hex()


@_create_option("server.headless", type_=bool)
def _server_headless() -> bool:
    """If false, will attempt to open a browser window on start.

    Default: false unless (1) we are on a Linux box where DISPLAY is unset, or
    (2) we are running in the Streamlit Atom plugin.
    """
    if env_util.IS_LINUX_OR_BSD and not os.getenv("DISPLAY"):
        # We're running in Linux and DISPLAY is unset
        return True

    if os.getenv("IS_RUNNING_IN_STREAMLIT_EDITOR_PLUGIN") is not None:
        # We're running within the Streamlit Atom plugin
        return True

    return False


_create_option(
    "server.runOnSave",
    description="""
        Automatically rerun script when the file is modified on disk.
        """,
    default_val=False,
    type_=bool,
)

_create_option(
    "server.allowRunOnSave",
    description="""
        Allows users to automatically rerun when app is updated.
        """,
    visibility="hidden",
    default_val=True,
    type_=bool,
)


@_create_option("server.address")
def _server_address() -> str | None:
    """The address where the server will listen for client and browser
    connections. Use this if you want to bind the server to a specific address.
    If set, the server will only be accessible from this address, and not from
    any aliases (like localhost).

    Default: (unset)
    """
    return None


_create_option(
    "server.port",
    description="""
        The port where the server will listen for browser connections.

        Don't use port 3000 which is reserved for internal development.
        """,
    default_val=8501,
    type_=int,
)

_create_option(
    "server.scriptHealthCheckEnabled",
    visibility="hidden",
    description="""
    Flag for enabling the script health check endpoint. It's used for checking if
    a script loads successfully. On success, the endpoint will return a 200
    HTTP status code. On failure, the endpoint will return a 503 HTTP status code.

    Note: This is an experimental Streamlit internal API. The API is subject
    to change anytime so this should be used at your own risk
    """,
    default_val=False,
    type_=bool,
)

_create_option(
    "server.baseUrlPath",
    description="""
        The base path for the URL where Streamlit should be served from.
        """,
    default_val="",
    type_=str,
)

# TODO: Rename to server.enableCorsProtection.
_create_option(
    "server.enableCORS",
    description="""
    Enables support for Cross-Origin Resource Sharing (CORS) protection, for added security.

    Due to conflicts between CORS and XSRF, if `server.enableXsrfProtection` is on and
    `server.enableCORS` is off at the same time, we will prioritize `server.enableXsrfProtection`.
    """,
    default_val=True,
    type_=bool,
)


_create_option(
    "server.enableXsrfProtection",
    description="""
        Enables support for Cross-Site Request Forgery (XSRF) protection, for added security.

        Due to conflicts between CORS and XSRF, if `server.enableXsrfProtection` is on and
        `server.enableCORS` is off at the same time, we will prioritize `server.enableXsrfProtection`.
        """,
    default_val=True,
    type_=bool,
)

_create_option(
    "server.maxUploadSize",
    description="""
        Max size, in megabytes, for files uploaded with the file_uploader.
        """,
    default_val=200,  # If this default is changed, please also update the docstring for `DeltaGenerator.file_uploader`.
    type_=int,
)

_create_option(
    "server.maxMessageSize",
    description="""
        Max size, in megabytes, of messages that can be sent via the WebSocket connection.
        """,
    default_val=200,
    type_=int,
)

_create_option(
    "server.enableArrowTruncation",
    description="""
        Enable automatically truncating all data structures that get serialized into Arrow (e.g. DataFrames)
        to ensure that the size is under `server.maxMessageSize`.
        """,
    visibility="hidden",
    default_val=False,
    scriptable=True,
    type_=bool,
)

_create_option(
    "server.enableWebsocketCompression",
    description="""
        Enables support for websocket compression.
        """,
    default_val=False,
    type_=bool,
)

_create_option(
    "server.enableStaticServing",
    description="""
        Enable serving files from a `static` directory in the running app's directory.
        """,
    default_val=False,
    type_=bool,
)

# Config Section: Browser #

_create_section("browser", "Configuration of non-UI browser options.")


_create_option(
    "browser.serverAddress",
    description="""
        Internet address where users should point their browsers in order to
        connect to the app. Can be IP address or DNS name and path.

        This is used to:
        - Set the correct URL for CORS and XSRF protection purposes.
        - Show the URL on the terminal
        - Open the browser
        """,
    default_val="localhost",
    type_=str,
)


_create_option(
    "browser.gatherUsageStats",
    description="""
        Whether to send usage statistics to Streamlit.
        """,
    default_val=True,
    type_=bool,
)


@_create_option("browser.serverPort", type_=int)
def _browser_server_port() -> int:
    """Port where users should point their browsers in order to connect to the
    app.

    This is used to:
    - Set the correct URL for XSRF protection purposes.
    - Show the URL on the terminal (part of `streamlit run`).
    - Open the browser automatically (part of `streamlit run`).

    This option is for advanced use cases. To change the port of your app, use
    `server.Port` instead. Don't use port 3000 which is reserved for internal
    development.

    Default: whatever value is set in server.port.
    """
    return int(get_option("server.port"))


_SSL_PRODUCTION_WARNING = [
    "DO NOT USE THIS OPTION IN A PRODUCTION ENVIRONMENT. It has not gone through "
    "security audits or performance tests. For the production environment, "
    "we recommend performing SSL termination by the load balancer or the reverse proxy."
]

_create_option(
    "server.sslCertFile",
    description=(
        f"""
        Server certificate file for connecting via HTTPS.
        Must be set at the same time as "server.sslKeyFile".

        {_SSL_PRODUCTION_WARNING}
        """
    ),
)

_create_option(
    "server.sslKeyFile",
    description=(
        f"""
        Cryptographic key file for connecting via HTTPS.
        Must be set at the same time as "server.sslCertFile".

        {_SSL_PRODUCTION_WARNING}
        """
    ),
)

# Config Section: UI #

_create_section("ui", "Configuration of UI elements displayed in the browser.")

_create_option(
    "ui.hideTopBar",
    description="""
    Flag to hide most of the UI elements found at the top of a Streamlit app.

    NOTE: This does *not* hide the main menu in the top-right of an app.
    """,
    default_val=False,
    type_=bool,
    visibility="hidden",
)

_create_option(
    "ui.hideSidebarNav",
    description="Flag to hide the sidebar page navigation component.",
    default_val=False,
    type_=bool,
    deprecated=True,
    deprecation_text="ui.hideSidebarNav has been deprecated and replaced with client.showSidebarNavigation. It will be removed in a future version.",
    expiration_date="2024-01-20",
    visibility="hidden",
)


# Config Section: Mapbox #

_create_section("mapbox", "Mapbox configuration that is being used by DeckGL.")

_create_option(
    "mapbox.token",
    description="""Configure Streamlit to use a custom Mapbox
                token for elements like st.pydeck_chart and st.map.
                To get a token for yourself, create an account at
                https://mapbox.com. It's free (for moderate usage levels)!""",
    default_val="",
    sensitive=True,
)


# Config Section: Magic #

_create_section("magic", "Settings for how Streamlit pre-processes your script")

_create_option(
    "magic.displayRootDocString",
    description="""
        Streamlit's "magic" parser typically skips strings that appear to be
        docstrings. When this flag is set to True, Streamlit will instead display
        the root-level docstring in the app, just like any other magic string.
        This is useful for things like notebooks.
        """,
    visibility="hidden",
    default_val=False,
    type_=bool,
)

_create_option(
    "magic.displayLastExprIfNoSemicolon",
    description="""
        Make Streamlit's "magic" parser always display the last expression in the
        root file if it has no semicolon at the end. This matches the behavior of
        Jupyter notebooks, for example.
        """,
    visibility="hidden",
    default_val=False,
    type_=bool,
)


# Config Section: deprecations

_create_section("deprecation", "Configuration to show or hide deprecation warnings.")

_create_option(
    "deprecation.showfileUploaderEncoding",
    description="Set to false to disable the deprecation warning for the file uploader encoding.",
    default_val=True,
    scriptable=True,
    type_=bool,
    deprecated=True,
    deprecation_text="deprecation.showfileUploaderEncoding has been deprecated and will be removed in a future version.",
    expiration_date="2021-01-06",
)

_create_option(
    "deprecation.showImageFormat",
    description="Set to false to disable the deprecation warning for the image format parameter.",
    default_val=True,
    scriptable=True,
    type_=bool,
    deprecated=True,
    deprecation_text="The format parameter for st.image has been removed.",
    expiration_date="2021-03-24",
)

_create_option(
    "deprecation.showPyplotGlobalUse",
    description="Set to false to disable the deprecation warning for using the global pyplot instance.",
    default_val=True,
    scriptable=True,
    deprecated=True,
    deprecation_text="The support for global pyplot instances is planned to be removed soon.",
    expiration_date="2024-04-15",
    type_=bool,
)


# Config Section: Custom Theme #

_create_section("theme", "Settings to define a custom theme for your Streamlit app.")

_create_option(
    "theme.base",
    description="""The preset Streamlit theme that your custom theme inherits from.
    One of "light" or "dark".""",
)

_create_option(
    "theme.primaryColor",
    description="Primary accent color for interactive elements.",
)

_create_option(
    "theme.backgroundColor",
    description="Background color for the main content area.",
)

_create_option(
    "theme.secondaryBackgroundColor",
    description="Background color used for the sidebar and most interactive widgets.",
)

_create_option(
    "theme.textColor",
    description="Color used for almost all text.",
)

_create_option(
    "theme.font",
    description="""
      Font family for all text in the app, except code blocks. One of "sans serif",
      "serif", or "monospace".
    """,
)


def get_where_defined(key: str) -> str:
    """Indicate where (e.g. in which file) this option was defined.

    Parameters
    ----------
    key : str
        The config option key of the form "section.optionName"

    """
    with _config_lock:
        config_options = get_config_options()

        if key not in config_options:
            raise RuntimeError('Config key "%s" not defined.' % key)
        return config_options[key].where_defined


def _is_unset(option_name: str) -> bool:
    """Check if a given option has not been set by the user.

    Parameters
    ----------
    option_name : str
        The option to check


    Returns
    -------
    bool
        True if the option has not been set by the user.

    """
    return get_where_defined(option_name) == ConfigOption.DEFAULT_DEFINITION


def is_manually_set(option_name: str) -> bool:
    """Check if a given option was actually defined by the user.

    Parameters
    ----------
    option_name : str
        The option to check


    Returns
    -------
    bool
        True if the option has been set by the user.

    """
    return get_where_defined(option_name) not in (
        ConfigOption.DEFAULT_DEFINITION,
        ConfigOption.STREAMLIT_DEFINITION,
    )


def show_config() -> None:
    """Print all config options to the terminal."""
    with _config_lock:
        assert (
            _config_options is not None
        ), "_config_options should always be populated here."
        config_util.show_config(_section_descriptions, _config_options)


# Load Config Files #


def _set_option(key: str, value: Any, where_defined: str) -> None:
    """Set a config option by key / value pair.

    This function assumes that the _config_options dictionary has already been
    populated and thus should only be used within this file and by tests.

    Parameters
    ----------
    key : str
        The key of the option, like "logger.level".
    value
        The value of the option.
    where_defined : str
        Tells the config system where this was set.

    """
    assert (
        _config_options is not None
    ), "_config_options should always be populated here."
    if key not in _config_options:
        # Import logger locally to prevent circular references
        from streamlit.logger import get_logger

        LOGGER = get_logger(__name__)

        LOGGER.warning(
            f'"{key}" is not a valid config option. If you previously had this config option set, it may have been removed.'
        )

    else:
        _config_options[key].set_value(value, where_defined)


def _update_config_with_sensitive_env_var(config_options: dict[str, ConfigOption]):
    """Update the config system by parsing the environment variable.

    This should only be called from get_config_options.
    """
    for opt_name, opt_val in config_options.items():
        if not opt_val.sensitive:
            continue
        env_var_value = os.environ.get(opt_val.env_var)
        if env_var_value is None:
            continue
        _set_option(opt_name, env_var_value, _DEFINED_BY_ENV_VAR)


def _update_config_with_toml(raw_toml: str, where_defined: str) -> None:
    """Update the config system by parsing this string.

    This should only be called from get_config_options.

    Parameters
    ----------
    raw_toml : str
        The TOML file to parse to update the config values.
    where_defined : str
        Tells the config system where this was set.

    """
    import toml

    parsed_config_file = toml.loads(raw_toml)

    for section, options in parsed_config_file.items():
        for name, value in options.items():
            value = _maybe_read_env_variable(value)
            _set_option(f"{section}.{name}", value, where_defined)


def _maybe_read_env_variable(value: Any) -> Any:
    """If value is "env:foo", return value of environment variable "foo".

    If value is not in the shape above, returns the value right back.

    Parameters
    ----------
    value : any
        The value to check

    Returns
    -------
    any
        Either returns value right back, or the value of the environment
        variable.

    """
    if isinstance(value, str) and value.startswith("env:"):
        var_name = value[len("env:") :]
        env_var = os.environ.get(var_name)

        if env_var is None:
            # Import logger locally to prevent circular references
            from streamlit.logger import get_logger

            LOGGER = get_logger(__name__)

            LOGGER.error("No environment variable called %s" % var_name)
        else:
            return _maybe_convert_to_number(env_var)

    return value


def _maybe_convert_to_number(v: Any) -> Any:
    """Convert v to int or float, or leave it as is."""
    try:
        return int(v)
    except Exception:
        pass

    try:
        return float(v)
    except Exception:
        pass

    return v


# Allow outside modules to wait for the config file to be parsed before doing
# something.
_on_config_parsed = Signal(doc="Emitted when the config file is parsed.")

CONFIG_FILENAMES = [
    file_util.get_streamlit_file_path("config.toml"),
    file_util.get_project_streamlit_file_path("config.toml"),
]


def get_config_options(
<<<<<<< HEAD
    force_reparse=False, options_from_flags: Dict[str, Any] | None = None
) -> Dict[str, ConfigOption]:
=======
    force_reparse=False, options_from_flags: dict[str, Any] | None = None
) -> dict[str, ConfigOption]:
>>>>>>> 53630a9c
    """Create and return a dict mapping config option names to their values,
    returning a cached dict if possible.

    Config option values are sourced from the following locations. Values
    set in locations further down the list overwrite those set earlier.
      1. default values defined in this file
      2. the global `~/.streamlit/config.toml` file
      3. per-project `$CWD/.streamlit/config.toml` files
      4. environment variables such as `STREAMLIT_SERVER_PORT`
      5. command line flags passed to `streamlit run`

    Parameters
    ----------
    force_reparse : bool
        Force config files to be parsed so that we pick up any changes to them.

<<<<<<< HEAD
    options_from_flags : Dict[str, any] or None
=======
    options_from_flags : dict[str, any] or None
>>>>>>> 53630a9c
        Config options that we received via CLI flag.

    Returns
    -------
    dict[str, ConfigOption]
        An ordered dict that maps config option names to their values.
    """
    global _config_options

    if not options_from_flags:
        options_from_flags = {}

    # Avoid grabbing the lock in the case where there's nothing for us to do.
    config_options = _config_options
    if config_options and not force_reparse:
        return config_options

    with _config_lock:
        # Short-circuit if config files were parsed while we were waiting on
        # the lock.
        if _config_options and not force_reparse:
            return _config_options

        old_options = _config_options
        _config_options = copy.deepcopy(_config_options_template)

        # Values set in files later in the CONFIG_FILENAMES list overwrite those
        # set earlier.
        for filename in CONFIG_FILENAMES:
            if not os.path.exists(filename):
                continue

            with open(filename, "r", encoding="utf-8") as input:
                file_contents = input.read()

            _update_config_with_toml(file_contents, filename)

        _update_config_with_sensitive_env_var(_config_options)

        for opt_name, opt_val in options_from_flags.items():
            _set_option(opt_name, opt_val, _DEFINED_BY_FLAG)

        if old_options and config_util.server_option_changed(
            old_options, _config_options
        ):
            # Import logger locally to prevent circular references.
            from streamlit.logger import get_logger

            LOGGER = get_logger(__name__)
            LOGGER.warning(
                "An update to the [server] config option section was detected."
                " To have these changes be reflected, please restart streamlit."
            )

        _on_config_parsed.send()
        return _config_options


def _check_conflicts() -> None:
    # Node-related conflicts

    # When using the Node server, we must always connect to 8501 (this is
    # hard-coded in JS). Otherwise, the browser would decide what port to
    # connect to based on window.location.port, which in dev is going to
    # be (3000)

    # Import logger locally to prevent circular references
    from streamlit.logger import get_logger

    LOGGER = get_logger(__name__)

    if get_option("global.developmentMode"):
        assert _is_unset(
            "server.port"
        ), "server.port does not work when global.developmentMode is true."

        assert _is_unset("browser.serverPort"), (
            "browser.serverPort does not work when global.developmentMode is " "true."
        )

    # XSRF conflicts
    if get_option("server.enableXsrfProtection"):
        if not get_option("server.enableCORS") or get_option("global.developmentMode"):
            LOGGER.warning(
                """
Warning: the config option 'server.enableCORS=false' is not compatible with 'server.enableXsrfProtection=true'.
As a result, 'server.enableCORS' is being overridden to 'true'.

More information:
In order to protect against CSRF attacks, we send a cookie with each request.
To do so, we must specify allowable origins, which places a restriction on
cross-origin resource sharing.

If cross origin resource sharing is required, please disable server.enableXsrfProtection.
            """
            )


def _set_development_mode() -> None:
    development.is_development_mode = get_option("global.developmentMode")


def on_config_parsed(
    func: Callable[[], None], force_connect=False, lock=False
) -> Callable[[], bool]:
    """Wait for the config file to be parsed then call func.

    If the config file has already been parsed, just calls func immediately
    unless force_connect is set.

    Parameters
    ----------
    func : Callable[[], None]
        A function to run on config parse.

    force_connect : bool
        Wait until the next config file parse to run func, even if config files
        have already been parsed.

    lock : bool
        If set, grab _config_lock before running func.

    Returns
    -------
    Callable[[], bool]
        A function that the caller can use to deregister func.
    """
    # We need to use the same receiver when we connect or disconnect on the
    # Signal. If we don't do this, then the registered receiver won't be released
    # leading to a memory leak because the Signal will keep a reference of the
    # callable argument. When the callable argument is an object method, then
    # the reference to that object won't be released.
    receiver = lambda _: func_with_lock()

    def disconnect():
        return _on_config_parsed.disconnect(receiver)

    def func_with_lock():
        if lock:
            with _config_lock:
                func()
        else:
            func()

    if force_connect or not _config_options:
        # weak=False so that we have control of when the on_config_parsed
        # callback is deregistered.
        _on_config_parsed.connect(receiver, weak=False)
    else:
        func_with_lock()

    return disconnect


# Run _check_conflicts only once the config file is parsed in order to avoid
# loops. We also need to grab the lock when running _check_conflicts since it
# may edit config options based on the values of other config options.
on_config_parsed(_check_conflicts, lock=True)
on_config_parsed(_set_development_mode)<|MERGE_RESOLUTION|>--- conflicted
+++ resolved
@@ -21,11 +21,7 @@
 import secrets
 import threading
 from collections import OrderedDict
-<<<<<<< HEAD
-from typing import Any, Callable, Dict, cast
-=======
 from typing import Any, Callable
->>>>>>> 53630a9c
 
 from blinker import Signal
 
@@ -54,11 +50,7 @@
 _config_options_template: dict[str, ConfigOption] = OrderedDict()
 
 # Stores the current state of config options.
-<<<<<<< HEAD
-_config_options: Dict[str, ConfigOption] | None = None
-=======
 _config_options: dict[str, ConfigOption] | None = None
->>>>>>> 53630a9c
 
 
 # Indicates that a config option was defined by the user.
@@ -1267,13 +1259,8 @@
 
 
 def get_config_options(
-<<<<<<< HEAD
-    force_reparse=False, options_from_flags: Dict[str, Any] | None = None
-) -> Dict[str, ConfigOption]:
-=======
     force_reparse=False, options_from_flags: dict[str, Any] | None = None
 ) -> dict[str, ConfigOption]:
->>>>>>> 53630a9c
     """Create and return a dict mapping config option names to their values,
     returning a cached dict if possible.
 
@@ -1290,11 +1277,7 @@
     force_reparse : bool
         Force config files to be parsed so that we pick up any changes to them.
 
-<<<<<<< HEAD
-    options_from_flags : Dict[str, any] or None
-=======
     options_from_flags : dict[str, any] or None
->>>>>>> 53630a9c
         Config options that we received via CLI flag.
 
     Returns
