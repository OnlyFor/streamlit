# Copyright 2018 Streamlit Inc. All rights reserved.

"""Exports everything that should be visible to Streamlit users.

The functions in this package wrap member functions of DeltaGenerator, as well
as from any namespace within DeltaGenerator. What they do is get the
DeltaGenerator from the singleton connection object (in streamlit.connection)
and then call the corresponding function on that DeltaGenerator.
"""

# NOTE: You'll see lots of "noqa: F821" in this file. That's because we
# manually mess with the local namespace so the linter can't know that some
# identifiers actually exist in the namespace.

# Python 2/3 compatibility
from __future__ import print_function, division, unicode_literals, absolute_import
from streamlit.compatibility import setup_2_3_shims
setup_2_3_shims(globals())

# Give the package a version.
import pkg_resources
import uuid

# This used to be pkg_resources.require('streamlit') but it would cause
# pex files to fail. See #394 for more details.
__version__ = pkg_resources.get_distribution('streamlit').version

# Deterministic Unique Streamlit User ID
# The try/except is needed for python 2/3 compatibility
try:
    __installation_id__ = str(uuid.uuid5(uuid.NAMESPACE_DNS, str(uuid.getnode())))
except UnicodeDecodeError:
    __installation_id__ = str(uuid.uuid5(uuid.NAMESPACE_DNS, str(uuid.getnode()).encode('utf-8')))

# Must be at the top, to avoid circular dependency.
from streamlit import logger as _logger
from streamlit import config
_logger.set_log_level(config.get_option('global.logLevel').upper())
_logger.init_tornado_logs()
_LOGGER = _logger.get_logger('root')

import contextlib
import functools
import inspect
import re
import sys
import textwrap
import threading
import traceback
import types

from streamlit import util
from streamlit.DeltaGenerator import DeltaGenerator
from streamlit.caching import cache  # Just for export.
<<<<<<< HEAD

=======
from streamlit import code_util
from streamlit import util

this_module = sys.modules[__name__]

# This delta generator has no queue so it can't send anything out on a
# connection.
_NULL_DELTA_GENERATOR = DeltaGenerator(None)
>>>>>>> b70dfc29

_DATAFRAME_LIKE_TYPES = (
    'DataFrame',  # pandas.core.frame.DataFrame
    'Series',  # pandas.core.series.Series
    'Index',  # pandas.core.indexes.base.Index
    'ndarray',  # numpy.ndarray
    'Styler',  # pandas.io.formats.style.Styler
)

# Delta generator with no queue so it can't send anything out.
_NULL_DELTA_GENERATOR = DeltaGenerator(None)

# Root delta generator for this Streamlit report.
# This gets overwritten in bootstrap.py and in tests.
_delta_generator = _NULL_DELTA_GENERATOR


def _with_dg(method):
    @functools.wraps(method)
    def wrapped_method(*args, **kwargs):
        if _delta_generator is _NULL_DELTA_GENERATOR:
            _maybe_print_repl_warning()

        return method(_delta_generator, *args, **kwargs)
    return wrapped_method


# DeltaGenerator methods:

altair_chart    = _with_dg(DeltaGenerator.altair_chart)  # noqa: E221
area_chart      = _with_dg(DeltaGenerator.area_chart)  # noqa: E221
audio           = _with_dg(DeltaGenerator.audio)  # noqa: E221
balloons        = _with_dg(DeltaGenerator.balloons)  # noqa: E221
bar_chart       = _with_dg(DeltaGenerator.bar_chart)  # noqa: E221
bokeh_chart     = _with_dg(DeltaGenerator.bokeh_chart)  # noqa: E221
code            = _with_dg(DeltaGenerator.code)  # noqa: E221
dataframe       = _with_dg(DeltaGenerator.dataframe)  # noqa: E221
deck_gl_chart   = _with_dg(DeltaGenerator.deck_gl_chart)  # noqa: E221
empty           = _with_dg(DeltaGenerator.empty)  # noqa: E221
error           = _with_dg(DeltaGenerator.error)  # noqa: E221
exception       = _with_dg(DeltaGenerator.exception)  # noqa: E221
graphviz_chart  = _with_dg(DeltaGenerator.graphviz_chart)  # noqa: E221
header          = _with_dg(DeltaGenerator.header)  # noqa: E221
help            = _with_dg(DeltaGenerator.help)  # noqa: E221
image           = _with_dg(DeltaGenerator.image)  # noqa: E221
info            = _with_dg(DeltaGenerator.info)  # noqa: E221
json            = _with_dg(DeltaGenerator.json)  # noqa: E221
line_chart      = _with_dg(DeltaGenerator.line_chart)  # noqa: E221
map             = _with_dg(DeltaGenerator.map)  # noqa: E221
markdown        = _with_dg(DeltaGenerator.markdown)  # noqa: E221
plotly_chart    = _with_dg(DeltaGenerator.plotly_chart)  # noqa: E221
progress        = _with_dg(DeltaGenerator.progress)  # noqa: E221
pyplot          = _with_dg(DeltaGenerator.pyplot)  # noqa: E221
subheader       = _with_dg(DeltaGenerator.subheader)  # noqa: E221
success         = _with_dg(DeltaGenerator.success)  # noqa: E221
table           = _with_dg(DeltaGenerator.table)  # noqa: E221
text            = _with_dg(DeltaGenerator.text)  # noqa: E221
title           = _with_dg(DeltaGenerator.title)  # noqa: E221
vega_lite_chart = _with_dg(DeltaGenerator.vega_lite_chart)  # noqa: E221
video           = _with_dg(DeltaGenerator.video)  # noqa: E221
warning         = _with_dg(DeltaGenerator.warning)  # noqa: E221

_native_chart   = _with_dg(DeltaGenerator._native_chart)  # noqa: E221
_text_exception = _with_dg(DeltaGenerator._text_exception)  # noqa: E221
_reset          = _with_dg(DeltaGenerator._reset)  # noqa: E221

# Config
set_option = config.set_option
get_option = config.get_option


# Special methods:

def write(*args):
    """Write arguments to the report.

    This is the swiss-army knife of Streamlit commands. It does different
    things depending on what you throw at it.

    Unlike other Streamlit commands, write() has some unique properties:

        1. You can pass in multiple arguments, all of which will be written.
        2. Its behavior depends on the input types as follows.
        3. It returns None, so it's "slot" in the report cannot be reused.

    Parameters
    ----------
    *args : any
        One or many objects to print to the Report.

    Arguments are handled as follows:

        - write(string)     : Prints the formatted Markdown string.
        - write(data_frame) : Displays the DataFrame as a table.
        - write(error)      : Prints an exception specially.
        - write(func)       : Displays information about a function.
        - write(module)     : Displays information about the module.
        - write(dict)       : Displays dict in an interactive widget.
        - write(obj)        : The default is to print str(obj).
        - write(mpl_fig)    : Displays a Matplotlib figure.
        - write(altair)     : Displays an Altair chart.
        - write(graphviz)   : Displays a Graphviz graph.
        - write(plotly_fig) : Displays a Plotly figure.
        - write(bokeh_fig)  : Displays a Bokeh figure.

    Example
    -------

    Its simplest use case is to draw Markdown-formatted text, whenever the
    input is a string:

    >>> write('Hello, *World!*')

    .. output::
       https://share.streamlit.io/0.25.0-2JkNY/index.html?id=DUJaq97ZQGiVAFi6YvnihF
       height: 50px

    As mentioned earlier, `st.write()` also accepts other data formats, such as
    numbers, data frames, styled data frames, and assorted objects:

    >>> st.write(1234)
    >>> st.write(pd.DataFrame({
    ...     'first column': [1, 2, 3, 4],
    ...     'second column': [10, 20, 30, 40],
    ... }))

    .. output::
       https://share.streamlit.io/0.25.0-2JkNY/index.html?id=FCp9AMJHwHRsWSiqMgUZGD
       height: 250px

    Finally, you can pass in multiple arguments to do things like:

    >>> st.write('1 + 1 = ', 2)
    >>> st.write('Below is a DataFrame:', data_frame, 'Above is a dataframe.')

    .. output::
       https://share.streamlit.io/0.25.0-2JkNY/index.html?id=DHkcU72sxYcGarkFbf4kK1
       height: 300px

    Oh, one more thing: `st.write` accepts chart objects too! For example:

    >>> import pandas as pd
    >>> import numpy as np
    >>> import altair as alt
    >>>
    >>> df = pd.DataFrame(
    ...     np.random.randn(200, 3),
    ...     columns=['a', 'b', 'c'])
    ...
    >>> c = alt.Chart(df).mark_circle().encode(
    ...     x='a', y='b', size='c', color='c')
    >>>
    >>> st.write(c)

    .. output::
       https://share.streamlit.io/0.25.0-2JkNY/index.html?id=8jmmXR8iKoZGV4kXaKGYV5
       height: 200px

    """
    HELP_TYPES = (
        types.FunctionType,
        types.ModuleType,
    )

    try:
        string_buffer = []

        def flush_buffer():
            if string_buffer:
                markdown(' '.join(string_buffer))  # noqa: F821
                string_buffer[:] = []

        for arg in args:
            # Order matters!
            if isinstance(arg, string_types):  # noqa: F821
                string_buffer.append(arg)
            elif type(arg).__name__ in _DATAFRAME_LIKE_TYPES:
                flush_buffer()
                dataframe(arg)  # noqa: F821
            elif isinstance(arg, Exception):
                flush_buffer()
                exception(arg)  # noqa: F821
            elif isinstance(arg, HELP_TYPES):
                flush_buffer()
                help(arg)
            elif util.is_altair_chart(arg):
                flush_buffer()
                altair_chart(arg)
            elif util.is_type(arg, 'matplotlib.figure.Figure'):
                flush_buffer()
                pyplot(arg)
            elif util.is_plotly_chart(arg):
                flush_buffer()
                plotly_chart(arg)
            elif util.is_type(arg, 'bokeh.plotting.figure.Figure'):
                flush_buffer()
                bokeh_chart(arg)
            elif util.is_graphviz_chart(arg):
                flush_buffer()
                graphviz_chart(arg)
            elif type(arg) in dict_types:
                flush_buffer()
                json(arg)
            else:
                string_buffer.append('`%s`' % util.escape_markdown(str(arg)))

        flush_buffer()

    except Exception:
        _, exc, exc_tb = sys.exc_info()
        exception(exc, exc_tb)  # noqa: F821


def show(*args):
    """Write arguments to your report for debugging purposes.

    Show() has similar properties to write():

        1. You can pass in multiple arguments, all of which will be debugged.
        2. It returns None, so it's "slot" in the report cannot be reused.

    Parameters
    ----------
    *args : any
        One or many objects to debug in the Report.

    Example
    -------

    >>> dataframe = pd.DataFrame({
    ...     'first column': [1, 2, 3, 4],
    ...     'second column': [10, 20, 30, 40],
    ... }))
    >>> st.show(dataframe)

    Notes
    -----
    This is an experimental feature with usage limitations.

    - The method must be called with the name `show`
    - Must be called in one line of code, and only once per line
    - When passing multiple arguments the inclusion of `,` or `)` in a string
    argument may cause an error.

    """
    if not args:
        return

    try:
        # Get the calling line of code
        previous_frame = inspect.currentframe().f_back
        lines = inspect.getframeinfo(previous_frame)[3]

        if not lines:
            warning('`show` not enabled in the shell')
            return

        # Parse arguments from the line
        line = lines[0].split('show', 1)[1]
        inputs = code_util.get_method_args_from_code(args, line)

        # Escape markdown and add deltas
        for idx, input in enumerate(inputs):
            escaped = util.escape_markdown(input)

            markdown('**%s**' % escaped)
            write(args[idx])

    except Exception:
        _, exc, exc_tb = sys.exc_info()
        exception(exc, exc_tb)  # noqa: F821


@contextlib.contextmanager
def spinner(text='In progress...'):
    """Temporarily displays a message while executing a block of code.

    Parameters
    ----------
    text : str
        A message to display while executing that block

    Example
    -------

    >>> with st.spinner('Wait for it...'):
    >>>     time.sleep(5)
    >>> st.success('Done!')

    """
    try:
        # Set the message 0.1 seconds in the future to avoid annoying
        # flickering if this spinner runs too quickly.
        DELAY_SECS = 0.1
        message = empty()  # noqa: F821
        display_message = True
        display_message_lock = threading.Lock()

        def set_message():
            with display_message_lock:
                if display_message:
                    message.warning(str(text))

        threading.Timer(DELAY_SECS, set_message).start()

        # Yield control back to the context.
        yield
    finally:
        with display_message_lock:
            display_message = False
        message.empty()


@contextlib.contextmanager
def echo():
    """Use in a `with` block to draw some code on the report, then execute it.

    Example
    -------

    >>> with st.echo():
    >>>     st.write('This code will be printed')

    """
    from streamlit.compatibility import running_py3
    code = empty()  # noqa: F821
    try:
        spaces = re.compile('\s*')
        frame = traceback.extract_stack()[-3]
        if running_py3():
            filename, start_line = frame.filename, frame.lineno
        else:
            filename, start_line = frame[:2]
        yield
        if running_py3():
            end_line = traceback.extract_stack()[-3].lineno
        else:
            end_line = traceback.extract_stack()[-3][1]
        lines_to_display = []
        with open(filename) as source_file:
            source_lines = source_file.readlines()
            lines_to_display.extend(source_lines[start_line:end_line])
            initial_spaces = spaces.match(lines_to_display[0]).end()
            for line in source_lines[end_line:]:
                if spaces.match(line).end() < initial_spaces:
                    break
                lines_to_display.append(line)
        lines_to_display = textwrap.dedent(''.join(lines_to_display))
        code.code(lines_to_display, 'python')

    except FileNotFoundError as err:  # noqa: F821
        code.warning('Unable to display code. %s' % err)


# We want to show a warning when the user runs a Streamlit script without
# 'streamlit run', but we need to make sure the warning appears only once no
# matter how many times __init__ gets loaded.
_repl_warning_has_been_displayed = False


def _maybe_print_repl_warning():
    global _repl_warning_has_been_displayed

    if not _repl_warning_has_been_displayed:
        _repl_warning_has_been_displayed = True

        if util.is_repl():
            _LOGGER.warning(textwrap.dedent('''
                ════════════════════════════════════════════════
                Will not generate Streamlit report
                ────────────────────────────────────────────────

                To generate report, use Streamlit in a file and
                run it with:
                  streamlit run [FILE_NAME] [ARGUMENTS]

                ════════════════════════════════════════════════
                '''))
        else:
            script_name = sys.argv[0]

            _LOGGER.warning(textwrap.dedent('''
                ════════════════════════════════════════════════
                Will not generate Streamlit report
                ────────────────────────────────────────────────

                To generate report, run this file with:
                  streamlit run %s [ARGUMENTS]

                ════════════════════════════════════════════════
                '''), script_name)<|MERGE_RESOLUTION|>--- conflicted
+++ resolved
@@ -52,18 +52,12 @@
 from streamlit import util
 from streamlit.DeltaGenerator import DeltaGenerator
 from streamlit.caching import cache  # Just for export.
-<<<<<<< HEAD
-
-=======
+
+
 from streamlit import code_util
 from streamlit import util
 
 this_module = sys.modules[__name__]
-
-# This delta generator has no queue so it can't send anything out on a
-# connection.
-_NULL_DELTA_GENERATOR = DeltaGenerator(None)
->>>>>>> b70dfc29
 
 _DATAFRAME_LIKE_TYPES = (
     'DataFrame',  # pandas.core.frame.DataFrame
