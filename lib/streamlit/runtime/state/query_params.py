--- conflicted
+++ resolved
@@ -26,19 +26,6 @@
 
     _query_params: Dict[str, Union[List[str], str]] = field(default_factory=dict)
 
-<<<<<<< HEAD
-    def __init__(self):
-        # avoid using ._query_params as that will use __setattr__,
-        # which itself relies on `_query_params` being defined
-        self.__dict__["_query_params"] = {}
-
-    def __iter__(self) -> Iterator[Any]:
-        self._ensure_single_query_api_used()
-        return iter(self._query_params.keys())
-
-    def __getitem__(self, key: str) -> str:
-        self._ensure_single_query_api_used()
-=======
     def __iter__(self) -> Iterator[str]:
         return iter(self._query_params.keys())
 
@@ -47,7 +34,6 @@
         Returns the last item in a list or an empty string if empty.
         If the key is not present, raise KeyError.
         """
->>>>>>> 50a6c83b
         try:
             value = self._query_params[key]
             if isinstance(value, list):
@@ -64,12 +50,6 @@
     # Type checking users should handle the string serialization themselves
     # We will accept any type for the list and serialize to str just in case
     def __setitem__(self, key: str, value: Union[str, List[str]]) -> None:
-<<<<<<< HEAD
-        # Handle non-string inputs like integers or lists by converting them to
-        # strings for consistent query parameter handling.
-        self._ensure_single_query_api_used()
-=======
->>>>>>> 50a6c83b
         if isinstance(value, list):
             self._query_params[key] = [str(item) for item in value]
         else:
@@ -77,30 +57,15 @@
         self._send_query_param_msg()
 
     def __delitem__(self, key: str) -> None:
-<<<<<<< HEAD
         self._ensure_single_query_api_used()
-=======
->>>>>>> 50a6c83b
         if key in self._query_params:
             del self._query_params[key]
             self._send_query_param_msg()
         else:
-<<<<<<< HEAD
             raise KeyError(_missing_key_error_message(key))
 
     def get_all(self, key: str) -> List[str]:
         self._ensure_single_query_api_used()
-        try:
-            if key not in self._query_params:
-                return []
-            query_params = self._query_params[key]
-            return query_params if isinstance(query_params, list) else [query_params]
-        except KeyError:
-=======
->>>>>>> 50a6c83b
-            raise KeyError(_missing_key_error_message(key))
-
-    def get_all(self, key: str) -> List[str]:
         if key not in self._query_params:
             return []
         value = self._query_params[key]
@@ -132,14 +97,9 @@
         self._query_params.clear()
         self._send_query_param_msg()
 
-<<<<<<< HEAD
-    def to_dict(self) -> Dict[str, Union[List[str], str]]:
+    def to_dict(self) -> Dict[str, str]:
         self._ensure_single_query_api_used()
-        return self._query_params
-=======
-    def to_dict(self) -> Dict[str, str]:
         return {key: self[key] for key in self._query_params}
->>>>>>> 50a6c83b
 
     def set_with_no_forward_msg(self, key: str, val: Union[List[str], str]) -> None:
         # Avoid circular imports
