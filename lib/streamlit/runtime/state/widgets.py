--- conflicted
+++ resolved
@@ -70,11 +70,7 @@
         "time_input": "string_value",
         "component_instance": "json_value",
         "data_editor": "string_value",
-<<<<<<< HEAD
-        "dataframe": "string_value",
-=======
         "plotly_chart": "string_value",
->>>>>>> cf0bd54d
     }
 )
 
