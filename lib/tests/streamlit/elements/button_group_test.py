# Copyright (c) Streamlit Inc. (2018-2022) Snowflake Inc. (2022-2024)
#
# Licensed under the Apache License, Version 2.0 (the "License");
# you may not use this file except in compliance with the License.
# You may obtain a copy of the License at
#
#     http://www.apache.org/licenses/LICENSE-2.0
#
# Unless required by applicable law or agreed to in writing, software
# distributed under the License is distributed on an "AS IS" BASIS,
# WITHOUT WARRANTIES OR CONDITIONS OF ANY KIND, either express or implied.
# See the License for the specific language governing permissions and
# limitations under the License.

"""button_group unit test."""

from __future__ import annotations

from typing import Any, Callable, Literal
from unittest.mock import MagicMock, patch

import numpy as np
import pandas as pd
import pytest
from parameterized import parameterized

import streamlit as st
from streamlit.elements.widgets.button_group import (
    _FACES_ICONS,
    _SELECTED_STAR_ICON,
    _STAR_ICON,
    _THUMB_ICONS,
    ButtonGroupMixin,
    SelectionMode,
    SingleOrMultiSelectSerde,
    SingleSelectSerde,
    get_mapped_options,
)
from streamlit.errors import StreamlitAPIException
from streamlit.proto.ButtonGroup_pb2 import ButtonGroup as ButtonGroupProto
from streamlit.proto.LabelVisibilityMessage_pb2 import LabelVisibilityMessage
from streamlit.runtime.state.session_state import get_script_run_ctx
from tests.delta_generator_test_case import DeltaGeneratorTestCase


class TestGetMappedOptions:
    def test_thumbs(self):
        options, options_indices = get_mapped_options("thumbs")

        assert len(options) == 2
        assert len(options_indices) == 2

        for index, option in enumerate(options):
            assert option.content_icon == _THUMB_ICONS[index]

        # ensure order of thumbs
        assert "down" in options[1].content_icon
        assert options_indices[0] == 1
        assert "up" in options[0].content_icon
        assert options_indices[1] == 0

    def test_faces(self):
        options, options_indices = get_mapped_options("faces")

        assert len(options) == 5
        assert len(options_indices) == 5

        for index, option in enumerate(options):
            assert option.content_icon == _FACES_ICONS[index]
            assert option.selected_content_icon == ""
            assert options_indices[index] == index

        # ensure order of faces
        assert "sad" in options[0].content_icon
        assert "very_satisfied" in options[4].content_icon

    def test_stars(self):
        options, options_indices = get_mapped_options("stars")

        assert len(options) == 5
        assert len(options_indices) == 5

        for index, option in enumerate(options):
            assert option.content_icon == _STAR_ICON
            assert option.selected_content_icon == _SELECTED_STAR_ICON
            assert options_indices[index] == index


class TestSingleSelectSerde:
    def test_serialize(self):
        option_indices = [5, 6, 7]
        serde = SingleSelectSerde[int](option_indices)
        res = serde.serialize(6)
        assert res == [1]

    def test_serialize_raise_option_does_not_exist(self):
        option_indices = [5, 6, 7]
        serde = SingleSelectSerde[int](option_indices)

        with pytest.raises(StreamlitAPIException):
            serde.serialize(8)

    def test_deserialize(self):
        option_indices = [5, 6, 7]
        serde = SingleSelectSerde[int](option_indices)
        res = serde.deserialize([1], "")
        assert res == 6

    def test_deserialize_with_default_value(self):
        option_indices = [5, 6, 7]
        serde = SingleSelectSerde[int](option_indices, default_value=[2])
        res = serde.deserialize(None, "")
        assert res == 7

    def test_deserialize_raise_indexerror(self):
        option_indices = [5, 6, 7]
        serde = SingleSelectSerde[int](option_indices)

        with pytest.raises(IndexError):
            serde.deserialize([3], "")


class TestSingleOrMultiSelectSerde:
    @parameterized.expand([("single",), ("multiple",)])
    def test_serialize(self, selection_mode: SelectionMode):
        option_indices = [5, 6, 7]
        serde = SingleOrMultiSelectSerde[int](option_indices, [], selection_mode)
        res = serde.serialize(6)
        assert res == [1]

    @parameterized.expand([("single",), ("multiple",)])
    def test_serialize_raise_option_does_not_exist(self, selection_mode: SelectionMode):
        option_indices = [5, 6, 7]
        serde = SingleOrMultiSelectSerde[int](option_indices, [], selection_mode)

        with pytest.raises(StreamlitAPIException):
            serde.serialize(8)

    @parameterized.expand([("single", 6), ("multiple", [6])])
    def test_deserialize(
        self, selection_mode: SelectionMode, expected: int | list[int]
    ):
        option_indices = [5, 6, 7]
        serde = SingleOrMultiSelectSerde[int](option_indices, [], selection_mode)
        res = serde.deserialize([1], "")
        assert res == expected

    @parameterized.expand([("single", 7), ("multiple", [7])])
    def test_deserialize_with_default_value(
        self, selection_mode: SelectionMode, expected: list[int] | int
    ):
        option_indices = [5, 6, 7]
        serde = SingleOrMultiSelectSerde[int](option_indices, [2], selection_mode)
        res = serde.deserialize(None, "")
        assert res == expected

    @parameterized.expand([("single",), ("multiple",)])
    def test_deserialize_raise_indexerror(self, selection_mode: SelectionMode):
        option_indices = [5, 6, 7]
        serde = SingleOrMultiSelectSerde[int](option_indices, [], selection_mode)

        with pytest.raises(IndexError):
            serde.deserialize([3], "")


class TestFeedbackCommand(DeltaGeneratorTestCase):
    """Tests that are specific for the feedback command."""

    @parameterized.expand(
        [
            ("thumbs", list(_THUMB_ICONS)),
            ("faces", list(_FACES_ICONS)),
            ("stars", list([_STAR_ICON] * 5)),
        ]
    )
    def test_call_feedback_with_all_options(
        self, option: Literal["thumbs", "faces", "stars"], expected_icons: list[str]
    ):
        st.feedback(option)

        delta = self.get_delta_from_queue().new_element.button_group
        assert delta.default == []
        assert [option.content_icon for option in delta.options] == expected_icons

    def test_invalid_option_literal(self):
        with pytest.raises(StreamlitAPIException) as e:
            st.feedback("foo")
        assert (
            "The options argument to st.feedback must be one of "
            "['thumbs', 'faces', 'stars']. The argument passed was 'foo'."
        ) == str(e.value)

    @parameterized.expand([(0,), (1,)])
    def test_widget_state_changed_via_session_state(self, session_state_index: int):
        st.session_state.feedback_command_key = session_state_index
        val = st.feedback("thumbs", key="feedback_command_key")
        assert val == session_state_index


def get_command_matrix(
    test_args: list[Any], with_st_feedback: bool = False
) -> list[tuple[Any]]:
    """Return a test matrix for the different button group commands and the
    passed arguments.

    If the test args is a list like [("foo", ("a", "b")), ("bar", ("c", "d"))],
    this function returns following test matrix:
    [
        (st.pills, "foo", ("a", "b")),
        (st.pills, "bar", ("c", "d")),
        (st.segmented_control, "foo", ("a", "b")),
        (st.segmented_control, "bar", ("c", "d")),
        (_interal_button_group, "foo", ("a", "b")),
        (_interal_button_group, "bar", ("c", "d")),
    ]

    The pills, segmented_control, and _internal_button_group are wrapped in a lambda to pass default
    arguments that are not shared between them.
    """
    matrix = []

    commands: list[Callable[..., Any]] = [
<<<<<<< HEAD
        lambda *args, **kwargs: ButtonGroupMixin._pills(
            st._main, "label", *args, **kwargs
        ),
        lambda *args, **kwargs: st.segmented_control("label", *args, **kwargs),
=======
        lambda *args, **kwargs: st.pills("label", *args, **kwargs),
>>>>>>> d47ec476
        lambda *args, **kwargs: ButtonGroupMixin._internal_button_group(
            st._main, *args, **kwargs
        ),
    ]
    if with_st_feedback:
        commands.append(lambda *args, **kwargs: st.feedback(*args, **kwargs))

    for command in commands:
        if command is None:
            continue
        if len(test_args) == 0:
            matrix.append((command,))
            continue

        for args in test_args:
            matrix.append((command, *args))
    return matrix


# TODO: Some tests are very similar to the ones in multi_test.py -> maybe we can refactor them and share even more
class ButtonGroupCommandTests(DeltaGeneratorTestCase):
    @parameterized.expand(
        [
            (
                st.feedback,
                ("thumbs",),
                None,
                [":material/thumb_up:", ":material/thumb_down:"],
                "content_icon",
                ButtonGroupProto.Style.BORDERLESS,
                False,
            ),
            (
                st.pills,
                ("label", ["a", "b", "c"]),
                {"help": "Test help param"},
                ["a", "b", "c"],
                "content",
                ButtonGroupProto.Style.PILLS,
                True,
            ),
            (
                lambda *args, **kwargs: ButtonGroupMixin._internal_button_group(
                    st._main, *args, **kwargs
                ),
                (["a", "b", "c"],),
                None,
                ["a", "b", "c"],
                "content",
                ButtonGroupProto.Style.SEGMENTED_CONTROL,
                False,
            ),
        ]
    )
    def test_proto_population(
        self,
        command: Callable[..., None],
        command_args: tuple[Any, ...],
        command_kwargs: dict[str, Any] | None,
        expected_options: list[str],
        option_field: str,
        style: ButtonGroupProto.Style,
        test_label: bool,
    ):
        if command_kwargs is None:
            command_kwargs = {}
        command(*command_args, **command_kwargs)

        delta = self.get_delta_from_queue().new_element.button_group
        assert [
            getattr(option, option_field) for option in delta.options
        ] == expected_options
        assert delta.default == []
        assert delta.click_mode == ButtonGroupProto.ClickMode.SINGLE_SELECT
        assert delta.disabled is False
        assert delta.form_id == ""
        assert (
            delta.selection_visualization
            == ButtonGroupProto.SelectionVisualization.ONLY_SELECTED
        )
        assert delta.style == style

        if test_label:
            assert delta.label == command_args[0]
        assert (
            delta.label_visibility.value
            is LabelVisibilityMessage.LabelVisibilityOptions.VISIBLE
        )

    @parameterized.expand(
        get_command_matrix([("string_key",), (0,), (None,)], with_st_feedback=True)
    )
    def test_key_types(self, comand: Callable[..., None], key: str | int | None):
        """Test that the key argument can be passed as expected."""

        # use options that is compatible with all commands including st.feedback
        comand("thumbs", key=key)

        delta = self.get_delta_from_queue().new_element.button_group
        assert delta.id.endswith(f"-{str(key)}")

    @parameterized.expand(
        [
            (st.feedback, ("thumbs",)),
            (st.pills, ("label", ["a", "b", "c"])),
            (st.pills, ("label", ["a", "b", "c"]), {"default": "b"}, "b"),
            (
                lambda *args, **kwargs: ButtonGroupMixin._internal_button_group(
                    st._main, *args, **kwargs
                ),
                (["a", "b", "c"],),
                {"default": "b"},
                "b",
            ),
            (
                st.pills,
                ("label", ["a", "b", "c"]),
                {"default": "b", "selection_mode": "multiple"},
                ["b"],
            ),
            (
                lambda *args, **kwargs: ButtonGroupMixin._internal_button_group(
                    st._main, *args, **kwargs
                ),
                (["a", "b", "c"],),
                {"default": "b", "selection_mode": "multiple"},
                ["b"],
            ),
        ]
    )
    def test_default_return_value(
        self,
        command: Callable[..., None],
        command_args: tuple[Any, ...],
        command_kwargs: dict | None = None,
        expected_default: str | None = None,
    ):
        if command_kwargs is None:
            command_kwargs = {}
        res = command(*command_args, **command_kwargs)
        assert res == expected_default

    @parameterized.expand(
        [
            (st.feedback, ("thumbs",)),
            (st.pills, ("label", ["a", "b", "c"])),
        ]
    )
    def test_disabled(self, command: Callable, command_args: tuple[Any, ...]):
        command(*command_args, disabled=True)

        delta = self.get_delta_from_queue().new_element.button_group
        assert delta.disabled is True

    @parameterized.expand(
        get_command_matrix(
            [
                ((),),
                ([],),
                (np.array([]),),
                (pd.Series(np.array([])),),
                (set(),),
            ]
        )
    )
    def test_no_options(self, command: Callable[..., None], options: Any):
        """Test that it handles no options."""
        command(options)

        c = self.get_delta_from_queue().new_element.button_group
        assert c.default[:] == []
        assert [option.content for option in c.options] == []

    @parameterized.expand(
        get_command_matrix(
            [
                (("m", "f"), ["m", "f"]),
                (["male", "female"], ["male", "female"]),
                (np.array(["m", "f"]), ["m", "f"]),
                (pd.Series(np.array(["male", "female"])), ["male", "female"]),
                (pd.DataFrame({"options": ["male", "female"]}), ["male", "female"]),
                (
                    pd.DataFrame(
                        data=[[1, 4, 7], [2, 5, 8], [3, 6, 9]], columns=["a", "b", "c"]
                    ).columns,
                    ["a", "b", "c"],
                ),
            ]
        )
    )
    def test_various_option_types(
        self,
        command: Callable[..., None],
        options: Any,
        proto_options: list[str],
    ):
        """Test that it supports different types of options."""
        command(options)

        c = self.get_delta_from_queue().new_element.button_group
        assert c.default[:] == []
        assert [option.content for option in c.options] == proto_options

    @parameterized.expand(
        get_command_matrix(
            [
                (
                    pd.Series(np.array(["green", "blue", "red", "yellow", "brown"])),
                    ["yellow"],
                    ["green", "blue", "red", "yellow", "brown"],
                    [3],
                ),
                (
                    np.array(["green", "blue", "red", "yellow", "brown"]),
                    ["green", "red"],
                    ["green", "blue", "red", "yellow", "brown"],
                    [0, 2],
                ),
                (
                    ("green", "blue", "red", "yellow", "brown"),
                    ["blue"],
                    ["green", "blue", "red", "yellow", "brown"],
                    [1],
                ),
                (
                    ["green", "blue", "red", "yellow", "brown"],
                    ["brown"],
                    ["green", "blue", "red", "yellow", "brown"],
                    [4],
                ),
                (
                    pd.DataFrame({"col1": ["male", "female"], "col2": ["15", "10"]}),
                    ["male", "female"],
                    ["male", "female"],
                    [0, 1],
                ),
            ]
        )
    )
    def test_various_option_types_with_defaults(
        self,
        command: Callable[..., None],
        options: Any,
        defaults: Any,
        proto_options: list[str],
        expected_defaults: list[int],
    ):
        """Test that it supports different types of options and works with defaults."""
        command(options, default=defaults, selection_mode="multiple")

        c = self.get_delta_from_queue().new_element.button_group
        assert [option.content for option in c.options] == proto_options
        assert c.default[:] == expected_defaults

    @parameterized.expand(
        get_command_matrix(
            [
                (("Tea", "Water"), [1, 2]),
                # the lambda returns a generator that needs to be fresh
                # for every test run:
                (lambda: (i for i in ("Tea", "Water")), [1, 2]),
                (np.array(["Coffee", "Tea"]), [0, 1]),
                (pd.Series(np.array(["Coffee", "Tea"])), [0, 1]),
                ("Coffee", [0]),
            ]
        )
    )
    def test_default_types(
        self, command: Callable[..., None], defaults: Any, expected: list[Any]
    ):
        if callable(defaults):
            defaults = defaults()

        command(["Coffee", "Tea", "Water"], default=defaults, selection_mode="multiple")

        c = self.get_delta_from_queue().new_element.button_group
        assert c.default[:] == expected
        assert [option.content for option in c.options] == ["Coffee", "Tea", "Water"]

    @parameterized.expand(
        get_command_matrix([(None, []), ([], []), (["Tea", "Water"], [1, 2])])
    )
    def test_defaults_for_multi(
        self, command: Callable[..., None], defaults: Any, expected: list[Any]
    ):
        """Test that valid default can be passed as expected."""
        command(
            ["Coffee", "Tea", "Water"],
            default=defaults,
            selection_mode="multiple",
        )
        c = self.get_delta_from_queue().new_element.button_group
        assert c.default[:] == expected
        assert [option.content for option in c.options] == ["Coffee", "Tea", "Water"]

    @parameterized.expand(
        get_command_matrix([(None, []), ([], []), (["Tea"], [1]), ("Coffee", [0])])
    )
    def test_default_for_singleselect(
        self, command: Callable[..., None], defaults: Any, expected: list[Any]
    ):
        """Test that valid default can be passed as expected and that the default can be
        a list or single value."""
        command(
            ["Coffee", "Tea", "Water"],
            default=defaults,
            selection_mode="single",
        )
        c = self.get_delta_from_queue().new_element.button_group
        assert c.default[:] == expected
        assert [option.content for option in c.options] == ["Coffee", "Tea", "Water"]

    @parameterized.expand(get_command_matrix([]))
    def test_default_for_single_select_must_be_single_value(
        self, command: Callable[..., None]
    ):
        """Test that passing multiple values as default for single select raises an
        exception."""
        with pytest.raises(StreamlitAPIException) as exception:
            command(
                ["Coffee", "Tea", "Water"],
                default=["Coffee", "Tea"],
                selection_mode="single",
            )
        assert (
            str(exception.value)
            == "The default argument to `st.pills` must be a single value when "
            "`selection_mode='single'`."
        )

    @parameterized.expand(
        get_command_matrix(
            [
                (["Tea", "Vodka", None], StreamlitAPIException),
                ([1, 2], StreamlitAPIException),
            ]
        )
    )
    def test_invalid_defaults(
        self, command: Callable[..., None], defaults: list, expected: type[Exception]
    ):
        """Test that invalid default trigger the expected exception."""
        with pytest.raises(expected):
            command(["Coffee", "Tea", "Water"], default=defaults)

    @parameterized.expand(
        get_command_matrix(
            [([":material/thumb_up:", ":material/thumb_down:", "foo", 0],)]
        )
    )
    def test_format_func_is_applied(
        self,
        command: Callable[..., None],
        options: list[str],
    ):
        """Test that format_func is applied to the options; since we add '!' its not a
        valid icon anymore."""
        command(options, format_func=lambda x: f"{x}!")
        c = self.get_delta_from_queue().new_element.button_group
        for index, option in enumerate(options):
            assert c.options[index].content == f"{option}!"

    @parameterized.expand(
        [
            (st.feedback, ("thumbs",)),
            (st.pills, ("label", ["a", "b", "c"])),
        ]
    )
    def test_on_change_is_registered(
        self,
        command: Callable[..., None],
        command_args: tuple[str, ...],
    ):
        command(*command_args, on_change=lambda x: x)

        ctx = get_script_run_ctx()
        assert ctx is not None
        session_state = ctx.session_state._state
        widget_id = session_state.get_widget_states()[0].id
        metadata = session_state._new_widget_state.widget_metadata.get(widget_id)
        assert metadata is not None
        assert metadata.callback is not None

    @parameterized.expand(get_command_matrix([]))
    def test_option_starting_with_icon(self, command: Callable[..., None]):
        command(
            [
                "☕ Coffee",
                "🍵 Tea",
                ":material/zoom_in: Water",
                "Earth",
                ":material/zoom_out:",
            ]
        )

        c = self.get_delta_from_queue().new_element.button_group
        assert c.default == []
        assert [option.content for option in c.options] == [
            "☕ Coffee",
            "🍵 Tea",
            "Water",
            "Earth",
            "",
        ]
        assert [option.content_icon for option in c.options] == [
            "",
            "",
            ":material/zoom_in:",
            "",
            ":material/zoom_out:",
        ]

    @parameterized.expand(
        get_command_matrix(
            [
                ("no-icon Coffee",),
                ("",),
                (":material/foo: Water",),
                (":material/thumb_up Tea",),
            ]
        )
    )
    def test_invalid_icons_are_not_set_to_content_icon_field(
        self, command: Callable[..., None], option: str
    ):
        command([option])

        proto = self.get_delta_from_queue().new_element.button_group
        for proto_option in proto.options:
            assert proto_option.content_icon == ""
            assert proto_option.content == option

    @parameterized.expand(get_command_matrix([], with_st_feedback=True))
    def test_outside_form(self, command: Callable[..., None]):
        """Test that form id is marshalled correctly outside of a form."""
        # pass an option that is valid for st.feedback and also the other button_group
        # commands
        command("thumbs")

        proto = self.get_delta_from_queue().new_element.button_group
        assert proto.form_id == ""

    @parameterized.expand(get_command_matrix([], with_st_feedback=True))
    @patch("streamlit.runtime.Runtime.exists", MagicMock(return_value=True))
    def test_inside_form(self, command: Callable[..., None]):
        """Test that form id is marshalled correctly inside of a form."""

        with st.form("form"):
            # pass an option that is valid for st.feedback and also the other button_group
            # commands
            command("thumbs")

        # 2 elements will be created: form block, widget
        assert len(self.get_all_deltas_from_queue()) == 2

        form_proto = self.get_delta_from_queue(0).add_block
        proto = self.get_delta_from_queue(1).new_element.button_group
        assert proto.form_id == form_proto.form.form_id

    @parameterized.expand(get_command_matrix([]))
    def test_inside_column(self, command: Callable[..., None]):
        """Test that button group commands work correctly inside of a column."""

        col1, _ = st.columns(2)

        with col1:
            command(["bar", "baz"])
        all_deltas = self.get_all_deltas_from_queue()

        # 4 elements will be created: 1 horizontal block, 2 columns, 1 widget
        assert len(all_deltas) == 4
        proto = self.get_delta_from_queue().new_element.button_group

        assert proto.default == []
        assert [option.content for option in proto.options] == ["bar", "baz"]

    def test_inside_column_feedback(self):
        """Test that st.feedback works correctly inside of a column."""

        col1, _ = st.columns(2)

        with col1:
            st.feedback("thumbs")
        all_deltas = self.get_all_deltas_from_queue()

        # 4 elements will be created: 1 horizontal block, 2 columns, 1 widget
        assert len(all_deltas) == 4
        proto = self.get_delta_from_queue().new_element.button_group

        assert proto.default == []
        assert [option.content_icon for option in proto.options] == [
            ":material/thumb_up:",
            ":material/thumb_down:",
        ]

    @parameterized.expand(get_command_matrix([]))
    def test_default_string(self, command: Callable[..., None]):
        """Test if works when the default value is not a list."""
        arg_options = ["some str", 123, None, {}]
        proto_options = ["some str", "123", "None", "{}"]

        command(
            arg_options,
            default="some str",
        )

        c = self.get_delta_from_queue().new_element.button_group
        assert c.default[:] == [0]
        assert [option.content for option in c.options] == proto_options

    @parameterized.expand(get_command_matrix([]))
    def test_invalid_selection_mode(self, command: Callable[..., None]):
        """Test that passing an invalid selection_mode raises an exception."""
        with pytest.raises(StreamlitAPIException) as exception:
            command(["a", "b"], selection_mode="foo")
        assert (
            "The selection_mode argument must be one of ['single', 'multiple']. "
            "The argument passed was 'foo'." == str(exception.value)
        )

    @parameterized.expand(get_command_matrix([]))
    def test_widget_state_changed_via_session_state_for_single_select(
        self, command: Callable[..., None]
    ):
        st.session_state.command_key = "stars"
        val = command(["thumbs", "stars"], key="command_key")
        assert val == "stars"

    @parameterized.expand(get_command_matrix([]))
    def test_widget_state_changed_via_session_state_for_multi_select(
        self, command: Callable[..., None]
    ):
        st.session_state.command_key = ["stars"]
        val = command(["thumbs", "stars"], key="command_key", selection_mode="multiple")
        assert val == ["stars"]

    def test_invalid_style(self):
        """Test internal button_group command does not accept invalid style."""

        with pytest.raises(StreamlitAPIException) as exception:
            ButtonGroupMixin._internal_button_group(
                st._main, ["a", "b", "c"], style="foo"
            )
        assert (
            "The style argument must be one of ['borderless', 'pills', 'segmented_control']. "
            "The argument passed was 'foo'." == str(exception.value)
        )<|MERGE_RESOLUTION|>--- conflicted
+++ resolved
@@ -220,14 +220,8 @@
     matrix = []
 
     commands: list[Callable[..., Any]] = [
-<<<<<<< HEAD
-        lambda *args, **kwargs: ButtonGroupMixin._pills(
-            st._main, "label", *args, **kwargs
-        ),
+        lambda *args, **kwargs: st.pills("label", *args, **kwargs),
         lambda *args, **kwargs: st.segmented_control("label", *args, **kwargs),
-=======
-        lambda *args, **kwargs: st.pills("label", *args, **kwargs),
->>>>>>> d47ec476
         lambda *args, **kwargs: ButtonGroupMixin._internal_button_group(
             st._main, *args, **kwargs
         ),
